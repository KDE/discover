--- conflicted
+++ resolved
@@ -129,56 +129,6 @@
     return false;
 }
 
-<<<<<<< HEAD
-QStringList AppPackageKitResource::executables() const
-{
-    return m_appdata.provided(AppStream::Provided::KindBinary).items();
-=======
-static QUrl imageOfKind(const QList<AppStream::Image>& images, AppStream::Image::Kind kind)
-{
-    QUrl ret;
-    Q_FOREACH (const AppStream::Image &i, images) {
-        if (i.kind() == kind) {
-            ret = i.url();
-            break;
-        }
-    }
-    return ret;
-}
-
-static QUrl screenshot(const AppStream::Component& comp, AppStream::Image::Kind kind)
-{
-    QUrl ret;
-    Q_FOREACH (const AppStream::Screenshot &s, comp.screenshots()) {
-        ret = imageOfKind(s.images(), kind);
-        if (s.isDefault() && !ret.isEmpty())
-            break;
-    }
-    return ret;
-}
-
-QUrl AppPackageKitResource::screenshotUrl()
-{
-    return screenshot(m_appdata, AppStream::Image::KindSource);
-}
-
-QUrl AppPackageKitResource::thumbnailUrl()
-{
-    return screenshot(m_appdata, AppStream::Image::KindThumbnail);
-}
-
-void AppPackageKitResource::invokeApplication() const
-{
-    const QStringList exes = m_appdata.provided(AppStream::Provided::KindBinary).items();
-    if (exes.isEmpty()) {
-        const auto servicePath = QStandardPaths::locate(QStandardPaths::ApplicationsLocation, m_appdata.id());
-        QProcess::startDetached(QStringLiteral(CMAKE_INSTALL_FULL_LIBEXECDIR_KF5 "/discover/runservice"), {servicePath});
-    } else {
-        QProcess::startDetached(exes.constFirst());
-    }
->>>>>>> 33805b2d
-}
-
 void AppPackageKitResource::fetchScreenshots()
 {
     QList<QUrl> thumbnails, screenshots;
