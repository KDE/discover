--- conflicted
+++ resolved
@@ -110,24 +110,6 @@
     m_trans = nullptr;
 
     PackageKit::Transaction* t = PackageKit::Daemon::resolve(resource()->packageName(), PackageKit::Transaction::FilterArch);
-<<<<<<< HEAD
-    connect(t, &PackageKit::Transaction::package, t, [t](PackageKit::Transaction::Info info, const QString& packageId) {
-        QMap<PackageKit::Transaction::Info, QStringList> packages = t->property("packages").value<QMap<PackageKit::Transaction::Info, QStringList>>();
-        packages[info].append(packageId);
-        t->setProperty("packages", qVariantFromValue(packages));
-    });
-
-    connect(t, &PackageKit::Transaction::finished, t, [cancel, t, this](PackageKit::Transaction::Exit /*status*/, uint /*runtime*/){
-        QMap<PackageKit::Transaction::Info, QStringList> packages = t->property("packages").value<QMap<PackageKit::Transaction::Info, QStringList>>();
-        auto pkr = qobject_cast<PackageKitResource*>(resource());
-        pkr->setPackages(packages);
-        setStatus(Transaction::DoneStatus);
-        if (cancel)
-            pkr->backend()->transactionCanceled(this);
-        else
-            pkr->backend()->removeTransaction(this);
-    });
-=======
     connect(t, &PackageKit::Transaction::package, this, &PKTransaction::packageResolved);
 
     connect(t, &PackageKit::Transaction::finished, t, [cancel, this](PackageKit::Transaction::Exit /*status*/, uint /*runtime*/) {
@@ -148,7 +130,6 @@
 {
     qobject_cast<PackageKitResource*>(resource())->setPackages(m_newPackageStates);
     setStatus(Transaction::DoneStatus);
->>>>>>> 8cc7eab1
 }
 
 PackageKit::Transaction* PKTransaction::transaction()
