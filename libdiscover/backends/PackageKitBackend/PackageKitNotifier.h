/***************************************************************************
 *   Copyright © 2013 Lukas Appelhans <l.appelhans@gmx.de>                 *
 *                                                                         *
 *   This program is free software; you can redistribute it and/or         *
 *   modify it under the terms of the GNU General Public License as        *
 *   published by the Free Software Foundation; either version 2 of        *
 *   the License or (at your option) version 3 or any later version        *
 *   accepted by the membership of KDE e.V. (or its successor approved     *
 *   by the membership of KDE e.V.), which shall act as a proxy            *
 *   defined in Section 14 of version 3 of the license.                    *
 *                                                                         *
 *   This program is distributed in the hope that it will be useful,       *
 *   but WITHOUT ANY WARRANTY; without even the implied warranty of        *
 *   MERCHANTABILITY or FITNESS FOR A PARTICULAR PURPOSE.  See the         *
 *   GNU General Public License for more details.                          *
 *                                                                         *
 *   You should have received a copy of the GNU General Public License     *
 *   along with this program.  If not, see <http://www.gnu.org/licenses/>. *
 ***************************************************************************/
#ifndef PACKAGEKITNOTIFIER_H
#define PACKAGEKITNOTIFIER_H

#include <BackendNotifierModule.h>
#include <QVariantList>
#include <PackageKit/Transaction>

class QTimer;

class PackageKitNotifier : public BackendNotifierModule
{
Q_OBJECT
Q_PLUGIN_METADATA(IID "org.kde.discover.BackendNotifierModule")
Q_INTERFACES(BackendNotifierModule)
public:
    enum Update {
        NoUpdate,
        Security,
        Normal
    };
    Q_ENUMS(Update)
    explicit PackageKitNotifier(QObject* parent = nullptr);
    ~PackageKitNotifier() override;

<<<<<<< HEAD
    bool isSystemUpToDate() const Q_DECL_FINAL;
    uint securityUpdatesCount() Q_DECL_FINAL;
    uint updatesCount() Q_DECL_FINAL;
    void recheckSystemUpdateNeeded() Q_DECL_FINAL;

=======
    bool isSystemUpToDate() const final;
    uint securityUpdatesCount() final;
    uint updatesCount() final;
    
public Q_SLOTS:
    virtual void configurationChanged();
    void recheckSystemUpdateNeeded() final;
    
>>>>>>> 6164e54b
private Q_SLOTS:
    void package(PackageKit::Transaction::Info info, const QString &packageID, const QString &summary);
    void finished(PackageKit::Transaction::Exit exit, uint);
    
private:
    Update m_update;
    uint m_securityUpdates;
    uint m_normalUpdates;
};

#endif<|MERGE_RESOLUTION|>--- conflicted
+++ resolved
@@ -41,22 +41,11 @@
     explicit PackageKitNotifier(QObject* parent = nullptr);
     ~PackageKitNotifier() override;
 
-<<<<<<< HEAD
-    bool isSystemUpToDate() const Q_DECL_FINAL;
-    uint securityUpdatesCount() Q_DECL_FINAL;
-    uint updatesCount() Q_DECL_FINAL;
-    void recheckSystemUpdateNeeded() Q_DECL_FINAL;
-
-=======
     bool isSystemUpToDate() const final;
     uint securityUpdatesCount() final;
     uint updatesCount() final;
-    
-public Q_SLOTS:
-    virtual void configurationChanged();
     void recheckSystemUpdateNeeded() final;
-    
->>>>>>> 6164e54b
+
 private Q_SLOTS:
     void package(PackageKit::Transaction::Info info, const QString &packageID, const QString &summary);
     void finished(PackageKit::Transaction::Exit exit, uint);
