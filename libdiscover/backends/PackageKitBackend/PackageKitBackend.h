/***************************************************************************
 *   Copyright © 2012 Aleix Pol Gonzalez <aleixpol@blue-systems.com>       *
 *                                                                         *
 *   This program is free software; you can redistribute it and/or         *
 *   modify it under the terms of the GNU General Public License as        *
 *   published by the Free Software Foundation; either version 2 of        *
 *   the License or (at your option) version 3 or any later version        *
 *   accepted by the membership of KDE e.V. (or its successor approved     *
 *   by the membership of KDE e.V.), which shall act as a proxy            *
 *   defined in Section 14 of version 3 of the license.                    *
 *                                                                         *
 *   This program is distributed in the hope that it will be useful,       *
 *   but WITHOUT ANY WARRANTY; without even the implied warranty of        *
 *   MERCHANTABILITY or FITNESS FOR A PARTICULAR PURPOSE.  See the         *
 *   GNU General Public License for more details.                          *
 *                                                                         *
 *   You should have received a copy of the GNU General Public License     *
 *   along with this program.  If not, see <http://www.gnu.org/licenses/>. *
 ***************************************************************************/

#ifndef PACKAGEKITBACKEND_H
#define PACKAGEKITBACKEND_H

#include "PackageKitResource.h"
#include <resources/AbstractResourcesBackend.h>
#include <QVariantList>
#include <QStringList>
#include <QPointer>
#include <QTimer>
#include <QSet>
#include <PackageKit/Transaction>
#include <AppStreamQt/pool.h>

class AppstreamReviews;
class AppPackageKitResource;
class PackageKitUpdater;
class PKTransaction;

class DISCOVERCOMMON_EXPORT PackageKitBackend : public AbstractResourcesBackend
{
    Q_OBJECT
    public:
        explicit PackageKitBackend(QObject* parent = nullptr);
        ~PackageKitBackend() override;
        
        AbstractBackendUpdater* backendUpdater() const override;
        AbstractReviewsBackend* reviewsBackend() const override;
        QSet<AbstractResource*> resourcesByPackageName(const QString& name) const;

        ResultsStream* search(const AbstractResourcesBackend::Filters & search) override;
        ResultsStream* findResourceByPackageName(const QString & search) override;
        int updatesCount() const override;
        
        void installApplication(AbstractResource* app) override;
        void installApplication(AbstractResource* app, const AddonList& addons) override;
        void removeApplication(AbstractResource* app) override;
        bool isValid() const override { return true; }
        QSet<AbstractResource*> upgradeablePackages() const;
        bool isFetching() const override;
        QList<QAction*> messageActions() const override;

        bool isPackageNameUpgradeable(const PackageKitResource* res) const;
        QString upgradeablePackageId(const PackageKitResource* res) const;
        QVector<AppPackageKitResource*> extendedBy(const QString& id) const;
        void fetchUpdates();

        void clearPackages(const QStringList &packageNames);
        void resolvePackages(const QStringList &packageNames);
        void fetchDetails(const QString& pkgid);

        AbstractResource * resourceForFile(const QUrl & ) override;

    public Q_SLOTS:
        void reloadPackageList();
        void refreshDatabase();

    private Q_SLOTS:
        void getPackagesFinished();
        void addPackage(PackageKit::Transaction::Info info, const QString &packageId, const QString &summary, bool arch);
        void addPackageArch(PackageKit::Transaction::Info info, const QString &packageId, const QString &summary);
        void addPackageNotArch(PackageKit::Transaction::Info info, const QString &packageId, const QString &summary);
        void packageDetails(const PackageKit::Details& details);
        void transactionError(PackageKit::Transaction::Error, const QString& message);
        void addPackageToUpdate(PackageKit::Transaction::Info, const QString& pkgid, const QString& summary);
        void getUpdatesFinished(PackageKit::Transaction::Exit,uint);
        void getUpdatesDetailsFinished(PackageKit::Transaction::Exit,uint);

    private:
        template <typename T>
        T resourcesByPackageNames(const QStringList& names) const;

        void checkDaemonRunning();
        void acquireFetching(bool f);
        void includePackagesToAdd();
        void performDetailsFetch();
<<<<<<< HEAD
        AppPackageKitResource* addComponent(const AppStream::Component& component, const QStringList& pkgNames);
=======
        QAction* createActionForService(const QString &filename);
>>>>>>> 3e7dd188

        AppStream::Pool m_appdata;
        PackageKitUpdater* m_updater;
        QPointer<PackageKit::Transaction> m_refresher;
        int m_isFetching;
        QSet<QString> m_updatesPackageId;
        QSet<PackageKitResource*> m_packagesToAdd;
        QSet<PackageKitResource*> m_packagesToDelete;
        QList<QAction*> m_messageActions;

        struct Packages {
            QHash<QString, AbstractResource*> packages;
            QHash<QString, QStringList> packageToApp;
            QHash<QString, QVector<AppPackageKitResource*>> extendedBy;
            void clear() { *this = {}; }
        };

        QTimer m_delayedDetailsFetch;
        QSet<QString> m_packageNamesToFetchDetails;
        Packages m_packages;
        AppstreamReviews* const m_reviews;
};

#endif // PACKAGEKITBACKEND_H<|MERGE_RESOLUTION|>--- conflicted
+++ resolved
@@ -93,11 +93,8 @@
         void acquireFetching(bool f);
         void includePackagesToAdd();
         void performDetailsFetch();
-<<<<<<< HEAD
         AppPackageKitResource* addComponent(const AppStream::Component& component, const QStringList& pkgNames);
-=======
         QAction* createActionForService(const QString &filename);
->>>>>>> 3e7dd188
 
         AppStream::Pool m_appdata;
         PackageKitUpdater* m_updater;
