/***************************************************************************
 *   Copyright © 2013 Lukas Appelhans <l.appelhans@gmx.de>                 *
 *   Copyright © 2015 Aleix Pol Gonzalez <aleixpol@blue-systems.com>       *
 *                                                                         *
 *   This program is free software; you can redistribute it and/or         *
 *   modify it under the terms of the GNU General Public License as        *
 *   published by the Free Software Foundation; either version 2 of        *
 *   the License or (at your option) version 3 or any later version        *
 *   accepted by the membership of KDE e.V. (or its successor approved     *
 *   by the membership of KDE e.V.), which shall act as a proxy            *
 *   defined in Section 14 of version 3 of the license.                    *
 *                                                                         *
 *   This program is distributed in the hope that it will be useful,       *
 *   but WITHOUT ANY WARRANTY; without even the implied warranty of        *
 *   MERCHANTABILITY or FITNESS FOR A PARTICULAR PURPOSE.  See the         *
 *   GNU General Public License for more details.                          *
 *                                                                         *
 *   You should have received a copy of the GNU General Public License     *
 *   along with this program.  If not, see <http://www.gnu.org/licenses/>. *
 ***************************************************************************/

#include "PackageKitNotifier.h"

#include <QTimer>
#include <QStandardPaths>
#include <QRegularExpression>
#include <QProcess>
#include <QTextStream>
#include <QDebug>
#include <KNotification>
#include <PackageKit/Daemon>
#include <PackageKit/Offline>
#include <QDBusInterface>
#include <QFile>
#include <QFileSystemWatcher>
#include <KLocalizedString>
#include <KDesktopFile>
#include <KConfigGroup>

#include "pk-offline-private.h"

PackageKitNotifier::PackageKitNotifier(QObject* parent)
    : BackendNotifierModule(parent)
    , m_securityUpdates(0)
    , m_normalUpdates(0)
{
    connect(PackageKit::Daemon::global(), &PackageKit::Daemon::updatesChanged, this, &PackageKitNotifier::recheckSystemUpdateNeeded);
    connect(PackageKit::Daemon::global(), &PackageKit::Daemon::transactionListChanged, this, &PackageKitNotifier::transactionListChanged);
    connect(PackageKit::Daemon::global(), &PackageKit::Daemon::restartScheduled, this, &PackageKitNotifier::nowNeedsReboot);
    connect(PackageKit::Daemon::global(), &PackageKit::Daemon::changed, this, [this]{
        if (PackageKit::Daemon::global()->offline()->updateTriggered())
            nowNeedsReboot();
    });

    //Check if there's packages after 5'
    QTimer::singleShot(5 * 60 * 1000, this, &PackageKitNotifier::refreshDatabase);

    QTimer *regularCheck = new QTimer(this);
    connect(regularCheck, &QTimer::timeout, this, &PackageKitNotifier::refreshDatabase);

    const QString aptconfig = QStandardPaths::findExecutable(QStringLiteral("apt-config"));
    if (!aptconfig.isEmpty()) {
        checkAptVariable(aptconfig, QLatin1String("Apt::Periodic::Update-Package-Lists"), [regularCheck](const QStringRef& value) {
            bool ok;
            const int days = value.toInt(&ok);
            if (!ok || days == 0) {
                regularCheck->setInterval(24 * 60 * 60 * 1000); //refresh at least once every day
                regularCheck->start();
                if (!value.isEmpty())
                    qWarning() << "couldn't understand value for timer:" << value;
            }

            //if the setting is not empty, refresh will be carried out by unattended-upgrade
            //https://wiki.debian.org/UnattendedUpgrades
        });
    } else {
        regularCheck->setInterval(24 * 60 * 60 * 1000); //refresh at least once every day
        regularCheck->start();
    }

    QTimer::singleShot(3000, this, &PackageKitNotifier::checkOfflineUpdates);

    m_recheckTimer = new QTimer(this);
    m_recheckTimer->setInterval(200);
    m_recheckTimer->setSingleShot(true);
    connect(m_recheckTimer, &QTimer::timeout, this, &PackageKitNotifier::recheckSystemUpdate);

    QFileSystemWatcher* watcher = new QFileSystemWatcher(this);
    watcher->addPath(QStringLiteral(PK_OFFLINE_ACTION_FILENAME));
    connect(watcher, &QFileSystemWatcher::fileChanged, this, &PackageKitNotifier::nowNeedsReboot);

    QTimer::singleShot(100, this, [this](){
    if (QFile::exists(QStringLiteral(PK_OFFLINE_ACTION_FILENAME)))
        nowNeedsReboot();
    });
}

PackageKitNotifier::~PackageKitNotifier()
{
}

void PackageKitNotifier::checkOfflineUpdates()
{
    if (!QFile::exists(QStringLiteral(PK_OFFLINE_RESULTS_FILENAME))) {
        return;
    }
    qDebug() << "found offline update results at " << PK_OFFLINE_RESULTS_FILENAME;

    KDesktopFile file(QStringLiteral(PK_OFFLINE_RESULTS_FILENAME));
    KConfigGroup group(&file, PK_OFFLINE_RESULTS_GROUP);

    const bool success = group.readEntry("Success", false);
    const QString packagesJoined = group.readEntry("Packages");
    const auto packages = packagesJoined.splitRef(QLatin1Char(','));
    if (!success) {
        const QString errorDetails = group.readEntry("ErrorDetails");

        KNotification *notification = new KNotification(QStringLiteral("offlineupdate-failed"), KNotification::Persistent | KNotification::DefaultEvent);
        notification->setIconName(QStringLiteral("error"));
        notification->setText(i18n("Offline Updates"));
        notification->setText(i18np("Failed to update %1 package\n%2", "Failed to update %1 packages\n%2",
                                    packages.count(), errorDetails));
<<<<<<< HEAD
        notification->setActions(QStringList{i18n("Open Discover"), i18n("Repair System")});
=======
        notification->setActions(QStringList{i18nc("@action:button", "Open Discover")});
>>>>>>> 98a5716c

        connect(notification, &KNotification::action1Activated, this, [] () {
            QProcess::startDetached(QStringLiteral("plasma-discover"));
        });
        connect(notification, &KNotification::action2Activated, this, [this] () {
            auto trans = PackageKit::Daemon::global()->repairSystem();
            connect(trans, &PackageKit::Transaction::errorCode, this, [](PackageKit::Transaction::Error /*error*/, const QString &details){
                KNotification::event(QStringLiteral("offlineupdate-repair-failed"), i18n("Repair Failed"), i18n("Please report to your distribution: %1", details), {}, KNotification::Persistent, QStringLiteral("org.kde.discovernotifier"));
            });
        });

        notification->sendEvent();
    } else {
        KNotification *notification = new KNotification(QStringLiteral("offlineupdate-successful"));
        notification->setIconName(QStringLiteral("system-software-update"));
        notification->setTitle(i18n("Offline Updates"));
        notification->setText(i18np("Successfully updated %1 package", "Successfully updated %1 packages", packages.count()));
        notification->setActions(QStringList{i18nc("@action:button", "Open Discover")});

        connect(notification, &KNotification::action1Activated, this, [] () {
            QProcess::startDetached(QStringLiteral("plasma-discover"));
        });

        notification->sendEvent();
    }
}

void PackageKitNotifier::recheckSystemUpdateNeeded()
{
    static bool first = true;
    if (first) {
        //PKQt will emit these signals when it starts (bug?) and would trigger the system recheck before we've ever checked at all
        connect(PackageKit::Daemon::global(), &PackageKit::Daemon::networkStateChanged, this, &PackageKitNotifier::recheckSystemUpdateNeeded);
        connect(PackageKit::Daemon::global(), &PackageKit::Daemon::isRunningChanged, this, &PackageKitNotifier::recheckSystemUpdateNeeded);
        first = false;
    }

    if (PackageKit::Daemon::global()->offline()->updateTriggered())
        return;

    m_recheckTimer->start();
}

void PackageKitNotifier::recheckSystemUpdate()
{
    if (PackageKit::Daemon::global()->isRunning()) {
        PackageKit::Daemon::getUpdates();
    }
}

void PackageKitNotifier::setupGetUpdatesTransaction(PackageKit::Transaction* trans)
{
    qDebug() << "using..." << trans << trans->tid().path();

    trans->setProperty("normalUpdates", 0);
    trans->setProperty("securityUpdates", 0);
    connect(trans, &PackageKit::Transaction::package, this, &PackageKitNotifier::package);
    connect(trans, &PackageKit::Transaction::finished, this, &PackageKitNotifier::finished);
}

void PackageKitNotifier::package(PackageKit::Transaction::Info info, const QString &/*packageID*/, const QString &/*summary*/)
{
    PackageKit::Transaction * trans = qobject_cast<PackageKit::Transaction *>(sender());

    switch (info) {
        case PackageKit::Transaction::InfoBlocked:
            break; //skip, we ignore blocked updates
        case PackageKit::Transaction::InfoSecurity:
            trans->setProperty("securityUpdates", trans->property("securityUpdates").toInt()+1);
            break;
        default:
            trans->setProperty("normalUpdates", trans->property("normalUpdates").toInt()+1);
            break;
    }
}

void PackageKitNotifier::finished(PackageKit::Transaction::Exit /*exit*/, uint)
{
    const PackageKit::Transaction * trans = qobject_cast<PackageKit::Transaction *>(sender());

    const uint normalUpdates = trans->property("normalUpdates").toInt();
    const uint securityUpdates = trans->property("securityUpdates").toInt();
    const bool changed = normalUpdates != m_normalUpdates || securityUpdates != m_securityUpdates;

    m_normalUpdates = normalUpdates;
    m_securityUpdates = securityUpdates;

    if (changed) {
        Q_EMIT foundUpdates();
    }
}

bool PackageKitNotifier::hasUpdates()
{
    return m_normalUpdates > 0;
}

bool PackageKitNotifier::hasSecurityUpdates()
{
    return m_securityUpdates > 0;
}


void PackageKitNotifier::onDistroUpgrade(PackageKit::Transaction::DistroUpgrade /*type*/, const QString& name, const QString& description)
{
    auto a = new UpgradeAction(name, description, this);
    connect(a, &UpgradeAction::triggered, this, [] (const QString &name) {
        PackageKit::Daemon::upgradeSystem(name, PackageKit::Transaction::UpgradeKindDefault);
    });
    Q_EMIT foundUpgradeAction(a);
}

void PackageKitNotifier::refreshDatabase()
{
    if (!m_refresher) {
        m_refresher = PackageKit::Daemon::refreshCache(false);
        connect(m_refresher.data(), &PackageKit::Transaction::finished, this, &PackageKitNotifier::recheckSystemUpdateNeeded);
    }

    if (!m_distUpgrades && (PackageKit::Daemon::roles() & PackageKit::Transaction::RoleUpgradeSystem)) {
        m_distUpgrades = PackageKit::Daemon::getDistroUpgrades();
        connect(m_distUpgrades, &PackageKit::Transaction::distroUpgrade, this, &PackageKitNotifier::onDistroUpgrade);
    }
}

QProcess* PackageKitNotifier::checkAptVariable(const QString &aptconfig, const QLatin1String& varname, const std::function<void(const QStringRef& val)> &func)
{
    QProcess* process = new QProcess;
    process->start(aptconfig, {QStringLiteral("dump")});
    connect(process, static_cast<void(QProcess::*)(int, QProcess::ExitStatus)>(&QProcess::finished), this, [func, process, varname](int code) {
        if (code != 0)
            return;

        QRegularExpression rx(QLatin1Char('^') + varname + QStringLiteral(" \"(.*?)\"$"));
        QTextStream stream(process);
        QString line;
        while (stream.readLineInto(&line)) {
            const auto match = rx.match(line);
            if (match.hasMatch()) {
                func(match.capturedRef(1));
                return;
            }
        }
        func({});
    });
    connect(process, static_cast<void(QProcess::*)(int, QProcess::ExitStatus)>(&QProcess::finished), process, &QObject::deleteLater);
    return process;
}

void PackageKitNotifier::transactionListChanged(const QStringList& tids)
{
    if (PackageKit::Daemon::global()->offline()->updateTriggered())
        return;

    for (const auto &tid: tids) {
        if (m_transactions.contains(tid))
            continue;

        auto t = new PackageKit::Transaction(QDBusObjectPath(tid));

        connect(t, &PackageKit::Transaction::roleChanged, this, [this, t]() {
            if (t->role() == PackageKit::Transaction::RoleGetUpdates) {
                setupGetUpdatesTransaction(t);
            }
        });
        connect(t, &PackageKit::Transaction::requireRestart, this, &PackageKitNotifier::onRequireRestart);
        connect(t, &PackageKit::Transaction::finished, this, [this, t](){
            auto restart = t->property("requireRestart");
            if (!restart.isNull()) {
                auto restartEvent = PackageKit::Transaction::Restart(restart.toInt());
                if (restartEvent >= PackageKit::Transaction::RestartSession) {
                    nowNeedsReboot();
                }
            }
            m_transactions.remove(t->tid().path());
            t->deleteLater();
        });
        m_transactions.insert(tid, t);
    }
}

void PackageKitNotifier::nowNeedsReboot()
{
    if (!m_needsReboot) {
        m_needsReboot = true;
        Q_EMIT needsRebootChanged();
    }
}

void PackageKitNotifier::onRequireRestart(PackageKit::Transaction::Restart type, const QString &packageID)
{
    PackageKit::Transaction* t = qobject_cast<PackageKit::Transaction*>(sender());
    t->setProperty("requireRestart", qMax<int>(t->property("requireRestart").toInt(), type));
    qDebug() << "RESTART" << type << "is required for package" << packageID;
}<|MERGE_RESOLUTION|>--- conflicted
+++ resolved
@@ -120,11 +120,7 @@
         notification->setText(i18n("Offline Updates"));
         notification->setText(i18np("Failed to update %1 package\n%2", "Failed to update %1 packages\n%2",
                                     packages.count(), errorDetails));
-<<<<<<< HEAD
         notification->setActions(QStringList{i18n("Open Discover"), i18n("Repair System")});
-=======
-        notification->setActions(QStringList{i18nc("@action:button", "Open Discover")});
->>>>>>> 98a5716c
 
         connect(notification, &KNotification::action1Activated, this, [] () {
             QProcess::startDetached(QStringLiteral("plasma-discover"));
