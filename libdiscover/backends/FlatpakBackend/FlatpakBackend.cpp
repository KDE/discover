--- conflicted
+++ resolved
@@ -644,24 +644,10 @@
         }
 
         const auto name = QLatin1String(flatpak_ref_get_name(FLATPAK_REF(ref)));
-<<<<<<< HEAD
+        AppStream::Metadata metadata;
         const QString fnDesktop = pathApps + name + QLatin1String(".desktop");
-
-        if (!QFileInfo::exists(fnDesktop)) {
-=======
-
-        g_autoptr(GError) gerror = nullptr;
-        auto md = flatpak_installed_ref_load_metadata(ref, m_cancellable, &gerror);
-        if (!md) {
-            qDebug() << "error message" << gerror->message;
->>>>>>> bce4f5c6
-            continue;
-        }
-
-        AppStream::Metadata metadata;
         AppStream::Metadata::MetadataError error = metadata.parseFile(fnDesktop, AppStream::Metadata::FormatKindDesktopEntry);
         if (error != AppStream::Metadata::MetadataErrorNoError) {
-            const QString fnDesktop = pathApps + name + QLatin1String(".desktop");
             qWarning() << "Failed to parse appstream metadata: " << error << fnDesktop;
             continue;
         }
