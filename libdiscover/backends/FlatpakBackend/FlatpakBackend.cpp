--- conflicted
+++ resolved
@@ -914,17 +914,13 @@
             continue;
         }
 
-<<<<<<< HEAD
         if (!filter.resourceUrl.isEmpty() && r->appstreamId() != filter.resourceUrl.host())
             continue;
 
-        if (filter.search.isEmpty() || (r->name().contains(filter.search, Qt::CaseInsensitive) || r->comment().contains(filter.search, Qt::CaseInsensitive))) {
-=======
         if (r->state()<filter.state)
             continue;
 
         if (filter.search.isEmpty() || r->name().contains(filter.search, Qt::CaseInsensitive) || r->comment().contains(filter.search, Qt::CaseInsensitive)) {
->>>>>>> ee961278
             ret += r;
         }
     }
