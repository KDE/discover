--- conflicted
+++ resolved
@@ -91,13 +91,8 @@
 {
     Attica::ListJob<Attica::Comment>* job = static_cast<Attica::ListJob<Attica::Comment>*>(j);
     Attica::Comment::List comments = job->itemList();
-<<<<<<< HEAD
 
-    QList<Review*> reviews;
-=======
-    
     QVector<ReviewPtr> reviews;
->>>>>>> 4d3dac45
     AbstractResource* app = job->property("app").value<AbstractResource*>();
     foreach(const Attica::Comment& comment, comments) {
         //TODO: language lookup?
