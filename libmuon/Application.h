--- conflicted
+++ resolved
@@ -70,13 +70,8 @@
     int usageCount();
     QString packageName() const;
 
-<<<<<<< HEAD
     QByteArray getField(const QByteArray &field) const;
-    QHash<QByteArray, QByteArray> desktopContents();
-=======
-    Q_SCRIPTABLE QByteArray getField(const QByteArray &field) const;
-    Q_SCRIPTABLE QHash<QByteArray, QByteArray> desktopContents(const QString& filename);
->>>>>>> e50ac711
+    QHash<QByteArray, QByteArray> desktopContents(const QString& filename);
 
     //QApt::Package forwarding
     QUrl homepage() const;
