/***************************************************************************
 *   Copyright © 2012 Aleix Pol Gonzalez <aleixpol@blue-systems.com>       *
 *                                                                         *
 *   This program is free software; you can redistribute it and/or         *
 *   modify it under the terms of the GNU General Public License as        *
 *   published by the Free Software Foundation; either version 2 of        *
 *   the License or (at your option) version 3 or any later version        *
 *   accepted by the membership of KDE e.V. (or its successor approved     *
 *   by the membership of KDE e.V.), which shall act as a proxy            *
 *   defined in Section 14 of version 3 of the license.                    *
 *                                                                         *
 *   This program is distributed in the hope that it will be useful,       *
 *   but WITHOUT ANY WARRANTY; without even the implied warranty of        *
 *   MERCHANTABILITY or FITNESS FOR A PARTICULAR PURPOSE.  See the         *
 *   GNU General Public License for more details.                          *
 *                                                                         *
 *   You should have received a copy of the GNU General Public License     *
 *   along with this program.  If not, see <http://www.gnu.org/licenses/>. *
 ***************************************************************************/

#ifndef ABSTRACTBACKENDUPDATER_H
#define ABSTRACTBACKENDUPDATER_H

#include <QObject>
#include "libmuonprivate_export.h"

class QAction;
class QDateTime;
class QIcon;
class AbstractResource;

/**
 * \class AbstractBackendUpdater  AbstractBackendUpdater.h "AbstractBackendUpdater.h"
 *
 * \brief This is the base class for all abstract classes, which handle system upgrades.
 * 
 * While implementing this is not mandatory for all backends (you can also use the 
 * StandardBackendUpdater, which just uses the functions in the ResourcesBackend to
 * update the packages), it is recommended for many.
 * 
 * Before starting the update, the AbstractBackendUpdater will have to keep a list of
 * packages, which are about to be upgraded. First, all packages have to be inserted
 * into this list in the \prepare method and they can then be changed by the user through 
 * the \addResources and \removeResources functions.
 * 
 * When \start is called, the AbstractBackendUpdater should start the update and report its
 * progress through the rest of methods outlined in this API documentation.
 * 
 * @see addResources
 * @see removeResources
 * @see start
 * @see prepare
 */
class MUONPRIVATE_EXPORT AbstractBackendUpdater : public QObject
{
    Q_OBJECT
    Q_PROPERTY(qreal progress READ progress NOTIFY progressChanged)
    Q_PROPERTY(bool isCancelable READ isCancelable NOTIFY cancelableChanged)
    Q_PROPERTY(bool isProgressing READ isProgressing NOTIFY progressingChanged)
    Q_PROPERTY(QString statusMessage READ statusMessage NOTIFY statusMessageChanged)
    Q_PROPERTY(QString statusDetail READ statusDetail NOTIFY statusDetailChanged)
    Q_PROPERTY(quint64 downloadSpeed READ downloadSpeed NOTIFY downloadSpeedChanged)
    public:
        /**
         * Constructs an AbstractBackendUpdater
         */
        explicit AbstractBackendUpdater(QObject* parent = 0);
        
        /**
         * This method is called, when Muon switches to the updates view.
         * Here the backend should mark all upgradeable packages as to be upgraded.
         */
        virtual void prepare() = 0;
        
        /**
         * @returns true if the backend contains packages which can be updated
         */
        virtual bool hasUpdates() const = 0;
        /**
         * @returns the progress of the update in percent
         */
        virtual qreal progress() const = 0;
        
        /** 
         * @returns the proposed ETA in milliseconds 
         */
        virtual long unsigned int remainingTime() const = 0;
        
        /**
         * This method is used to remove resources from the list of packages
         * marked to be upgraded. It will potentially be called before \start.
         */
        virtual void removeResources(const QList<AbstractResource*>& apps) = 0;
        /**
         * This method is used to add resource to the list of packages marked to be upgraded.
         * It will potentially be called before \start.
         */
        virtual void addResources(const QList<AbstractResource*>& apps) = 0;
        /**
         * @returns the list of resources which are going to be upgraded when \start is called
         */
        virtual QList<AbstractResource*> toUpdate() const = 0;
        /**
         * @returns the QDateTime when the last update happened
         */
        virtual QDateTime lastUpdate() const = 0;
        /**
         * @returns true when upgradeable packages are marked be upgraded
         */
        virtual bool isAllMarked() const = 0;
        /**
         * @returns whether the updater can currently be cancelled or not
         * @see cancelableChanged
         */
        virtual bool isCancelable() const = 0;
        /**
         * @returns whether the updater is currently running or not
         * this property decides, if there will be progress reporting in the GUI.
         * This has to stay true during the whole transaction!
         * @see progressingChanged
         */
        virtual bool isProgressing() const = 0;
        
        /**
         * @returns the string about the current status of the update
         */
        virtual QString statusMessage() const = 0;
        /**
         * @returns a more detailled description of what is currently happening with the update
         */
        virtual QString statusDetail() const = 0;
        /**
         * @returns the overall download speed during the downloading phase of the update
         */
        virtual quint64 downloadSpeed() const = 0;

        /** 
         *  This method is used to integrate advanced functions into the Muon GUI.
         *  In muon-updater, actions with HighPriority will be shown in a KMessageWidget,
         *  normal priority will go right on top of the more menu, low priority will go
         *  to the advanced menu.
         */
        virtual QList<QAction*> messageActions() const = 0;

    public slots:
        /**
         * If \isCancelable is true during the transaction, this method has
         * to be implemented and will potentially be called when the user
         * wants to cancel the update.
         */
        virtual void cancel();
        /**
         * This method starts the update. All packages which are in \toUpdate
         * are going to be updated.
         * 
         * From this moment on the AbstractBackendUpdater should continuously update
         * the other methods to show its progress.
         * 
         * @see progress
         * @see progressChanged
         * @see isProgressing
         * @see progressingChanged
         */
        virtual void start() = 0;

    signals:
        /**
         * The AbstractBackendUpdater should emit this signal when the progress changed.
         * @see progress
         */
        void progressChanged(qreal progress);
<<<<<<< HEAD
        void remainingTimeChanged();//FIXME: API inconsistency here!!
=======
        /**
         * The AbstractBackendUpdater should emit this signal when the remaining time changed.
         * @see remainingTime
         */
        void remainingTimeChanged();
        /**
         * The AbstractBackendUpdater should emit this signal when the cancelable property changed.
         * @see isCancelable
         */
>>>>>>> fb7cedeb
        void cancelableChanged(bool cancelable);
        /**
         * The AbstractBackendUpdater should emit this signal when the progressing property changed.
         * @see isProgressing
         */
        void progressingChanged(bool progressing);
        /**
         * The AbstractBackendUpdater should emit this signal when the status detail changed.
         * @see statusDetail
         */
        void statusDetailChanged(const QString& msg);
        /**
         * The AbstractBackendUpdater should emit this signal when the status message changed.
         * @see statusMessage
         */
        void statusMessageChanged(const QString& msg);
        /**
         * The AbstractBackendUpdater should emit this signal when the download speed changed.
         * @see downloadSpeed
         */
        void downloadSpeedChanged(quint64);
};

#endif // ABSTRACTBACKENDUPDATER_H
<|MERGE_RESOLUTION|>--- conflicted
+++ resolved
@@ -169,19 +169,15 @@
          * @see progress
          */
         void progressChanged(qreal progress);
-<<<<<<< HEAD
-        void remainingTimeChanged();//FIXME: API inconsistency here!!
-=======
         /**
          * The AbstractBackendUpdater should emit this signal when the remaining time changed.
          * @see remainingTime
          */
-        void remainingTimeChanged();
+        void remainingTimeChanged();//FIXME: API inconsistency here!!
         /**
          * The AbstractBackendUpdater should emit this signal when the cancelable property changed.
          * @see isCancelable
          */
->>>>>>> fb7cedeb
         void cancelableChanged(bool cancelable);
         /**
          * The AbstractBackendUpdater should emit this signal when the progressing property changed.
