--- conflicted
+++ resolved
@@ -133,14 +133,9 @@
         //TODO: Better message strings
         QString message;
         QString icon;
-<<<<<<< HEAD
-        if (updateType == SecurityUpdate) {
-            message = i18n("A security update is available for your system!");
-=======
 
         if (updateType == SecurityUpdate) {
             message = i18n("A security update is available for your system.");
->>>>>>> a882eeb2
             icon = "security-low";
         } else {
             message = i18n("An update is available for your system!");
@@ -158,20 +153,13 @@
         d->statusNotifier->setOverlayIconByName(icon);
         d->statusNotifier->setToolTip(icon, message, i18n("A system update is recommended"));
         d->statusNotifier->setStatus(KStatusNotifierItem::Active);
-<<<<<<< HEAD
-=======
 
->>>>>>> a882eeb2
         if (notification == ShowNotification || 
 	    (notification == ShowNotificationIfInformationChanged 
 	     && (d->updateCount != updateCount 
 	         || d->securityUpdateCount != securityUpdateCount
 	         || d->updateType != updateType))) {
-<<<<<<< HEAD
-            KNotification::event("Update", i18n("System update available!"), message, KIcon("svn-update").pixmap(KIconLoader::SizeMedium), nullptr, KNotification::CloseOnTimeout, KComponentData("muonabstractnotifier"));
-=======
             KNotification::event("Update", i18n("System update available"), message, KIcon("svn-update").pixmap(KIconLoader::SizeMedium), nullptr, KNotification::CloseOnTimeout, KComponentData("muonabstractnotifier"));
->>>>>>> a882eeb2
         }
     } else {
         d->statusNotifier->setOverlayIconByName(QString());
