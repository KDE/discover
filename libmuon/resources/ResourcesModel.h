/***************************************************************************
 *   Copyright © 2012 Aleix Pol Gonzalez <aleixpol@blue-systems.com>       *
 *                                                                         *
 *   This program is free software; you can redistribute it and/or         *
 *   modify it under the terms of the GNU General Public License as        *
 *   published by the Free Software Foundation; either version 2 of        *
 *   the License or (at your option) version 3 or any later version        *
 *   accepted by the membership of KDE e.V. (or its successor approved     *
 *   by the membership of KDE e.V.), which shall act as a proxy            *
 *   defined in Section 14 of version 3 of the license.                    *
 *                                                                         *
 *   This program is distributed in the hope that it will be useful,       *
 *   but WITHOUT ANY WARRANTY; without even the implied warranty of        *
 *   MERCHANTABILITY or FITNESS FOR A PARTICULAR PURPOSE.  See the         *
 *   GNU General Public License for more details.                          *
 *                                                                         *
 *   You should have received a copy of the GNU General Public License     *
 *   along with this program.  If not, see <http://www.gnu.org/licenses/>. *
 ***************************************************************************/

#ifndef RESOURCESMODEL_H
#define RESOURCESMODEL_H

#include <QtCore/QModelIndex>
#include <QVector>

#include "libmuonprivate_export.h"
#include "AbstractResourcesBackend.h"

class AbstractResource;
class AbstractResourcesBackend;

class MUONPRIVATE_EXPORT ResourcesModel : public QAbstractListModel
{
    Q_OBJECT
    Q_PROPERTY(int updatesCount READ updatesCount NOTIFY updatesCountChanged)
    public:
        enum Roles {
            NameRole = Qt::UserRole,
            IconRole,
            CommentRole,
            StateRole,
            RatingRole,
            RatingPointsRole,
            SortableRatingRole,
            ActiveRole,
            InstalledRole,
            ApplicationRole,
            OriginRole,
            CanUpgrade,
            PackageNameRole,
            IsTechnicalRole,
            CategoryRole,
            SectionRole,
            MimeTypes
        };
        explicit ResourcesModel(QObject* parent=0);
        static ResourcesModel* global();
        
        virtual QVariant data(const QModelIndex& index, int role = Qt::DisplayRole) const;
        virtual int rowCount(const QModelIndex& parent = QModelIndex()) const;
        
        AbstractResource* resourceAt(int row) const;
        QModelIndex resourceIndex(AbstractResource* res) const;
        QVector< AbstractResourcesBackend* > backends() const;
        int updatesCount() const;
        virtual QMap< int, QVariant > itemData(const QModelIndex& index) const;
        
        Q_SCRIPTABLE AbstractResource* resourceByPackageName(const QString& name);

        void registerBackendByName(const QString& name);
        void registerAllBackends();

    public slots:
        void installApplication(AbstractResource* app, const QHash<QString, bool>& state);
        void installApplication(AbstractResource* app);
        void removeApplication(AbstractResource* app);
        void cancelTransaction(AbstractResource* app);
        void transactionChanged(Transaction* t);

    signals:
        void allInitialized();
        void backendsChanged();
        void updatesCountChanged();
        void searchInvalidated();

        //Transactions forwarding
        void transactionProgressed(Transaction *transaction, int progress);
        void transactionAdded(Transaction *transaction);
        void transactionCancelled(Transaction *transaction);
        void transactionRemoved(Transaction* transaction);
        void transactionsEvent(TransactionStateTransition transition, Transaction* transaction);

    private slots:
        void cleanCaller();
        void resetCaller();
        void updateCaller();
        
    private:
        void addResourcesBackend(AbstractResourcesBackend* resources);

        QVector< AbstractResourcesBackend* > m_backends;
        QVector< QVector<AbstractResource*> > m_resources;
<<<<<<< HEAD
        int m_initializingBackends;
=======

        static ResourcesModel* s_self;
>>>>>>> 7778ed1e
};

#endif // RESOURCESMODEL_H<|MERGE_RESOLUTION|>--- conflicted
+++ resolved
@@ -101,12 +101,9 @@
 
         QVector< AbstractResourcesBackend* > m_backends;
         QVector< QVector<AbstractResource*> > m_resources;
-<<<<<<< HEAD
         int m_initializingBackends;
-=======
 
         static ResourcesModel* s_self;
->>>>>>> 7778ed1e
 };
 
 #endif // RESOURCESMODEL_H