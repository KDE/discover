--- conflicted
+++ resolved
@@ -130,7 +130,6 @@
          */
         virtual void setMetaData(const QString& path);
 
-<<<<<<< HEAD
         /**
          *  This method is used to integrate advanced functions into the Muon GUI.
          *
@@ -139,13 +138,12 @@
          *  to the advanced menu.
          */
         virtual QList<QAction*> messageActions() const = 0;
-=======
+
         /** @returns the plugin's name */
         QString name() const;
 
         /** @internal only to be used by the factory */
         void setName(const QString& name);
->>>>>>> 77d0150a
 
     public slots:
         /**
