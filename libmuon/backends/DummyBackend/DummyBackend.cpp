/***************************************************************************
 *   Copyright © 2013 Aleix Pol Gonzalez <aleixpol@blue-systems.com>       *
 *                                                                         *
 *   This program is free software; you can redistribute it and/or         *
 *   modify it under the terms of the GNU General Public License as        *
 *   published by the Free Software Foundation; either version 2 of        *
 *   the License or (at your option) version 3 or any later version        *
 *   accepted by the membership of KDE e.V. (or its successor approved     *
 *   by the membership of KDE e.V.), which shall act as a proxy            *
 *   defined in Section 14 of version 3 of the license.                    *
 *                                                                         *
 *   This program is distributed in the hope that it will be useful,       *
 *   but WITHOUT ANY WARRANTY; without even the implied warranty of        *
 *   MERCHANTABILITY or FITNESS FOR A PARTICULAR PURPOSE.  See the         *
 *   GNU General Public License for more details.                          *
 *                                                                         *
 *   You should have received a copy of the GNU General Public License     *
 *   along with this program.  If not, see <http://www.gnu.org/licenses/>. *
 ***************************************************************************/

#include "DummyBackend.h"
#include "DummyResource.h"
#include "DummyReviewsBackend.h"
#include "DummyTransaction.h"
#include <resources/StandardBackendUpdater.h>
#include <Transaction/Transaction.h>
#include <Transaction/TransactionModel.h>

#include <KAboutData>
#include <KLocalizedString>
#include <KPluginFactory>
#include <QDebug>
#include <QThread>
#include <QTimer>

K_PLUGIN_FACTORY(MuonDummyBackendFactory, registerPlugin<DummyBackend>(); )
K_EXPORT_PLUGIN(MuonDummyBackendFactory(KAboutData("muon-dummybackend","muon-dummybackend",ki18n("Dummy Backend"),"0.1",ki18n("Dummy backend to test muon frontends"), KAboutData::License_GPL)))

DummyBackend::DummyBackend(QObject* parent, const QVariantList&)
    : AbstractResourcesBackend(parent)
    , m_updater(new StandardBackendUpdater(this))
{
    for(int i=0; i<32; i++) {
        QString name = "alalala"+QString::number(i);
        DummyResource* res = new DummyResource(name, this);
        res->setState(AbstractResource::State(1+(i%3)));
        m_resources.insert(name, res);
        connect(res, SIGNAL(stateChanged()), SIGNAL(updatesCountChanged()));
    }
    
    QTimer::singleShot(0, this, SIGNAL(backendReady()));
    m_reviews = new DummyReviewsBackend(this);
    
//     //simulate a random reload
//     QTimer::singleShot(1000, this, SIGNAL(reloadStarted()));
//     QTimer::singleShot(1500, this, SIGNAL(reloadFinished()));
}

QVector<AbstractResource*> DummyBackend::allResources() const
{
    QVector<AbstractResource*> ret;
    ret.reserve(m_resources.size());
    foreach(AbstractResource* res, m_resources) {
        ret += res;
    }
    return ret;
}

int DummyBackend::updatesCount() const
{
    return upgradeablePackages().count();
}

QList<AbstractResource*> DummyBackend::upgradeablePackages() const
{
    QList<AbstractResource*> updates;
    foreach(AbstractResource* res, m_resources) {
        if(res->state()==AbstractResource::Upgradeable)
            updates += res;
    }
    return updates;
}

AbstractResource* DummyBackend::resourceByPackageName(const QString& name) const
{
    return m_resources.value(name);
}

QList<AbstractResource*> DummyBackend::searchPackageName(const QString& searchText)
{
    QList<AbstractResource*> ret;
    foreach(AbstractResource* r, m_resources) {
<<<<<<< HEAD
        if(r->name().contains(searchText) || r->comment().contains(searchText))
            ret += r;
=======
        if(r->name().contains(searchText, Qt::CaseInsensitive) || r->comment().contains(searchText, Qt::CaseInsensitive))
            ret += r->packageName();
>>>>>>> 10895a5c
    }
    return ret;
}

AbstractBackendUpdater* DummyBackend::backendUpdater() const
{
    return m_updater;
}

AbstractReviewsBackend* DummyBackend::reviewsBackend() const
{
    return m_reviews;
}

void DummyBackend::installApplication(AbstractResource* app, AddonList )
{
    installApplication(app);
}

void DummyBackend::installApplication(AbstractResource* app)
{
	TransactionModel *transModel = TransactionModel::global();
	transModel->addTransaction(new DummyTransaction(qobject_cast<DummyResource*>(app), Transaction::InstallRole));
}

void DummyBackend::removeApplication(AbstractResource* app)
{
	TransactionModel *transModel = TransactionModel::global();
	transModel->addTransaction(new DummyTransaction(qobject_cast<DummyResource*>(app), Transaction::RemoveRole));
}

void DummyBackend::cancelTransaction(AbstractResource*)
{}
<|MERGE_RESOLUTION|>--- conflicted
+++ resolved
@@ -90,13 +90,8 @@
 {
     QList<AbstractResource*> ret;
     foreach(AbstractResource* r, m_resources) {
-<<<<<<< HEAD
-        if(r->name().contains(searchText) || r->comment().contains(searchText))
+        if(r->name().contains(searchText, Qt::CaseInsensitive) || r->comment().contains(searchText, Qt::CaseInsensitive))
             ret += r;
-=======
-        if(r->name().contains(searchText, Qt::CaseInsensitive) || r->comment().contains(searchText, Qt::CaseInsensitive))
-            ret += r->packageName();
->>>>>>> 10895a5c
     }
     return ret;
 }
