/***************************************************************************
 *   Copyright © 2010 Jonathan Thomas <echidnaman@kubuntu.org>             *
 *                                                                         *
 *   This program is free software; you can redistribute it and/or         *
 *   modify it under the terms of the GNU General Public License as        *
 *   published by the Free Software Foundation; either version 2 of        *
 *   the License or (at your option) version 3 or any later version        *
 *   accepted by the membership of KDE e.V. (or its successor approved     *
 *   by the membership of KDE e.V.), which shall act as a proxy            *
 *   defined in Section 14 of version 3 of the license.                    *
 *                                                                         *
 *   This program is distributed in the hope that it will be useful,       *
 *   but WITHOUT ANY WARRANTY; without even the implied warranty of        *
 *   MERCHANTABILITY or FITNESS FOR A PARTICULAR PURPOSE.  See the         *
 *   GNU General Public License for more details.                          *
 *                                                                         *
 *   You should have received a copy of the GNU General Public License     *
 *   along with this program.  If not, see <http://www.gnu.org/licenses/>. *
 ***************************************************************************/

#ifndef APPLICATIONBACKEND_H
#define APPLICATIONBACKEND_H

#include <QFutureWatcher>
#include <QtCore/QObject>
#include <QtCore/QQueue>
#include <QtCore/QSet>
#include <QtCore/QStringList>
#include <QtCore/QVector>

#include <QApt/Package>
#include <QApt/Backend>

#include "resources/AbstractResourcesBackend.h"

namespace QApt {
    class Backend;
    class Transaction;
}
namespace DebconfKde {
    class DebconfGui;
}

class Application;
class ApplicationUpdates;
class ReviewsBackend;
class Transaction;
class QAptActions;
class KJob;

class ApplicationBackend : public AbstractResourcesBackend
{
    Q_OBJECT
    Q_PROPERTY(QObject* backend READ backend)
public:
    explicit ApplicationBackend(QObject *parent = 0);
    ~ApplicationBackend();

    bool isValid() const;
    AbstractReviewsBackend *reviewsBackend() const;
    Q_SCRIPTABLE AbstractResource* resourceByPackageName(const QString& name) const;
    QApt::Backend* backend() const;

    int updatesCount() const;

    bool confirmRemoval(QApt::StateChanges changes);
    bool isFetching() const;
    void markTransaction(Transaction *transaction);
    void markLangpacks(Transaction *transaction);
    
    QVector< AbstractResource* > allResources() const;
    QList<AbstractResource*> searchPackageName(const QString& searchText);
    
    void installApplication(AbstractResource *app, AddonList addons);
    void installApplication(AbstractResource *app);
    void removeApplication(AbstractResource *app);
    void cancelTransaction(AbstractResource *app);
    
    AbstractBackendUpdater* backendUpdater() const;
    void integrateMainWindow(MuonMainWindow* w);
    QWidget* mainWindow() const;
    virtual QList<AbstractResource*> upgradeablePackages() const;
<<<<<<< HEAD
    void aptListBugs(QStringList packageName);
    virtual QList<QAction*> messageActions() const;
=======
>>>>>>> d43a3ad2
    
private:
    void setFetching(bool f);
    
    QApt::Backend *m_backend;
    ReviewsBackend *m_reviewsBackend;
    bool m_isFetching;

    QFutureWatcher<QVector<Application*> >* m_watcher;
    QVector<Application *> m_appList;

    // Transactions
    QHash<Transaction *, QApt::Transaction *> m_transQueue;
    Transaction *m_currentTransaction;

    DebconfKde::DebconfGui *m_debconfGui;
    ApplicationUpdates* m_backendUpdater;
    MuonMainWindow *m_aptify;
    bool m_aptBackendInitialized;
    
public Q_SLOTS:
    void reload();
    void addTransaction(Transaction *transaction);
    //helper functions
    void initAvailablePackages(KJob*);

private Q_SLOTS:
    void setApplications();
    void aptTransactionsChanged(QString active);
    void transactionEvent(QApt::TransactionStatus status);
    void errorOccurred(QApt::ErrorCode error);
    void updateProgress(int percentage);
    void initBackend();
    void setupTransaction(QApt::Transaction *trans);
    void sourcesEditorClosed();
    void checkForUpdates();
    void updateFinished(QApt::ExitStatus);

Q_SIGNALS:
    void startingFirstTransaction();
    void sourcesEditorFinished();
    void aptBackendInitialized(QApt::Backend* backend);
};

#endif<|MERGE_RESOLUTION|>--- conflicted
+++ resolved
@@ -80,11 +80,7 @@
     void integrateMainWindow(MuonMainWindow* w);
     QWidget* mainWindow() const;
     virtual QList<AbstractResource*> upgradeablePackages() const;
-<<<<<<< HEAD
-    void aptListBugs(QStringList packageName);
     virtual QList<QAction*> messageActions() const;
-=======
->>>>>>> d43a3ad2
     
 private:
     void setFetching(bool f);
