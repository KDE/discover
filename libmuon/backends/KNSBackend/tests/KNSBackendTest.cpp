--- conflicted
+++ resolved
@@ -29,11 +29,7 @@
 #include <qtest.h>
 #include <qsignalspy.h>
 
-<<<<<<< HEAD
-QTEST_GUILESS_MAIN( KNSBackendTest )
-=======
-QTEST_KDEMAIN( KNSBackendTest, GUI )
->>>>>>> 46b8ccfa
+QTEST_MAIN( KNSBackendTest )
 
 KNSBackendTest::KNSBackendTest(QObject* parent)
     : QObject(parent)
@@ -41,14 +37,11 @@
 {
     ResourcesModel* model = new ResourcesModel("muon-knsplasmoids-backend", this);
     m_backend = model->backends().first();
-<<<<<<< HEAD
+    MuonMainWindow *m_window = new MuonMainWindow();
+    model->integrateMainWindow(m_window);
+
     QSignalSpy s(model, SIGNAL(allInitialized()));
     Q_ASSERT(s.wait());
-=======
-    MuonMainWindow *m_window = new MuonMainWindow();
-    model->integrateMainWindow(m_window);
-    QTest::kWaitForSignal(model, SIGNAL(allInitialized()));
->>>>>>> 46b8ccfa
     connect(m_backend->reviewsBackend(), SIGNAL(reviewsReady(AbstractResource*,QList<Review*>)),
             SLOT(reviewsArrived(AbstractResource*,QList<Review*>)));
 }
