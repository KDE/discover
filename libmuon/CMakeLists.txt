--- conflicted
+++ resolved
@@ -1,27 +1,5 @@
 add_subdirectory(backends)
-
-<<<<<<< HEAD
-=======
-  # handling more arguments (as in FindQt4.cmake from KDE4) will come soon, then
-  # _params will be used for more than just -m
-  SET(_params -m)
-
-  ADD_CUSTOM_COMMAND(OUTPUT ${_impl} ${_header}
-      COMMAND ${QT_DBUSXML2CPP_EXECUTABLE} ${_params} -p ${_basename} ${_infile} ${ARGN}
-      DEPENDS ${_infile})
-
-  SET_SOURCE_FILES_PROPERTIES(${_impl} PROPERTIES SKIP_AUTOMOC TRUE)
-
-  QT4_GENERATE_MOC(${_header} ${_moc})
-
-  SET(${_sources} ${${_sources}} ${_impl} ${_header} ${_moc})
-  MACRO_ADD_FILE_DEPENDENCIES(${_impl} ${_moc})
-
-ENDMACRO(QT4_ADD_DBUS_INTERFACE)
-
-add_subdirectory(tests)
 add_subdirectory(declarative)
->>>>>>> 5783a958
 
 set(muon_LIB_SRCS
     Category/Category.cpp
@@ -43,12 +21,9 @@
     resources/PackageState.cpp
     resources/AbstractBackendUpdater.cpp
     resources/ResourcesUpdatesModel.cpp
-<<<<<<< HEAD
     MuonBackendsFactory.cpp
-=======
     ScreenshotsModel.cpp
     ApplicationAddonsModel.cpp
->>>>>>> 5783a958
 )
 
 kde4_add_kcfg_files(muon_LIB_SRCS GENERATE_MOC MuonDataSources.kcfgc)
