add_subdirectory(backends)
add_subdirectory(declarative)

set(muon_LIB_SRCS
    Category/Category.cpp
    Category/CategoryModel.cpp
    Category/CategoriesReader.cpp
    MuonMainWindow.cpp
    ReviewsBackend/AbstractReviewsBackend.cpp
    ReviewsBackend/Rating.cpp
    ReviewsBackend/Review.cpp
    ReviewsBackend/AbstractLoginBackend.cpp
    ReviewsBackend/ReviewsModel.cpp
    settings/SettingsPageBase.cpp
    settings/NotifySettingsPage.cpp
    Transaction/AddonList.cpp
    Transaction/Transaction.cpp
    Transaction/TransactionListener.cpp
    Transaction/TransactionModel.cpp
    resources/ResourcesModel.cpp
    resources/ResourcesProxyModel.cpp
    resources/AbstractResourcesBackend.cpp
    resources/AbstractResource.cpp
    resources/PackageState.cpp
    resources/AbstractBackendUpdater.cpp
    resources/ResourcesUpdatesModel.cpp
    resources/StandardBackendUpdater.cpp
    resources/AbstractKDEDModule.cpp
    MuonBackendsFactory.cpp
    ScreenshotsModel.cpp
    ApplicationAddonsModel.cpp
)

kconfig_add_kcfg_files(muon_LIB_SRCS GENERATE_MOC MuonDataSources.kcfgc)
add_library(muonprivate SHARED ${muon_LIB_SRCS})

set_target_properties(muonprivate PROPERTIES
    VERSION 2.1.3
    SOVERSION 2
)

target_link_libraries(muonprivate
<<<<<<< HEAD
LINK_PUBLIC
    Qt5::Core
    Qt5::Widgets
LINK_PRIVATE
    Qt5::Xml
    KF5::XmlGui
    KF5::KDE4Support
    ${PHONON_LIBRARY}
=======
    ${QT_QTXML_LIBRARY}
    ${QT_QTGUI_LIBRARY}
    ${QT_QTDECLARATIVE_LIBRARY}
    ${KDE4_KDECORE_LIBS}
    ${KDE4_KDEUI_LIBS}
    ${KDE4_PHONON_LIBS}
    ${KDE4_SOLID_LIBS} 
    ${KDE4_KIO_LIBS}
>>>>>>> 46e11cd3
)

install(TARGETS muonprivate ${INSTALL_TARGETS_DEFAULT_ARGS})
install(FILES moo.ogg DESTINATION ${DATA_INSTALL_DIR}/libmuon)
install(FILES resources/muonabstractnotifier.notifyrc DESTINATION ${DATA_INSTALL_DIR}/muonabstractnotifier)

install(FILES
    muonbackendplugin.desktop
    DESTINATION ${SERVICETYPES_INSTALL_DIR}
)<|MERGE_RESOLUTION|>--- conflicted
+++ resolved
@@ -40,7 +40,6 @@
 )
 
 target_link_libraries(muonprivate
-<<<<<<< HEAD
 LINK_PUBLIC
     Qt5::Core
     Qt5::Widgets
@@ -49,16 +48,6 @@
     KF5::XmlGui
     KF5::KDE4Support
     ${PHONON_LIBRARY}
-=======
-    ${QT_QTXML_LIBRARY}
-    ${QT_QTGUI_LIBRARY}
-    ${QT_QTDECLARATIVE_LIBRARY}
-    ${KDE4_KDECORE_LIBS}
-    ${KDE4_KDEUI_LIBS}
-    ${KDE4_PHONON_LIBS}
-    ${KDE4_SOLID_LIBS} 
-    ${KDE4_KIO_LIBS}
->>>>>>> 46e11cd3
 )
 
 install(TARGETS muonprivate ${INSTALL_TARGETS_DEFAULT_ARGS})
