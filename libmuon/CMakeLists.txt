--- conflicted
+++ resolved
@@ -23,36 +23,7 @@
     MuonBackendsFactory.cpp
 )
 
-<<<<<<< HEAD
-=======
-if(QAPT_FOUND)
-    set(muon_LIB_SRCS ${muon_LIB_SRCS}
-        ApplicationBackend/Application.cpp
-        ApplicationBackend/ApplicationBackend.cpp
-        ChangesDialog.cpp
-        MuonStrings.cpp
-        QAptActions.cpp
-        ApplicationBackend/LaunchListModel.cpp
-        ApplicationBackend/ApplicationUpdates.cpp
-        HistoryView/HistoryProxyModel.cpp
-        HistoryView/HistoryView.cpp
-        ReviewsBackend/ReviewsBackend.cpp #TODO: rename to AptReviewsBackend
-        ReviewsBackend/UbuntuLoginBackend.cpp
-    )
-    add_definitions(-DQAPT_ENABLED)
-    qt4_add_dbus_interface(muon_LIB_SRCS ReviewsBackend/ubuntu_sso_dbus_interface.xml ubuntu_sso -i "ReviewsBackend/LoginMetaTypes.h")
-endif(QAPT_FOUND)
 
-if(LIBATTICA_FOUND)
-    set(muon_LIB_SRCS ${muon_LIB_SRCS}
-        KNSBackend/KNSBackend.cpp
-        KNSBackend/KNSResource.cpp
-        KNSBackend/KNSReviews.cpp
-        KNSBackend/KNSUpdater.cpp
-    )
-endif(LIBATTICA_FOUND)
-
->>>>>>> 5031635a
 kde4_add_kcfg_files(muon_LIB_SRCS GENERATE_MOC MuonDataSources.kcfgc)
 kde4_add_library(muonprivate SHARED ${muon_LIB_SRCS})
 
@@ -62,40 +33,19 @@
 )
 
 target_link_libraries(muonprivate
-<<<<<<< HEAD
     ${QT_QTXML_LIBRARY}
     ${QT_QTGUI_LIBRARY}
     ${QT_QTDECLARATIVE_LIBRARY}
     ${KDE4_KDECORE_LIBS}
-=======
-    ${DEBCONF_KDE_LIB}
->>>>>>> 5031635a
     ${KDE4_KDEUI_LIBS}
     ${KDE4_PHONON_LIBS}
 )
 
-<<<<<<< HEAD
-file(GLOB muon_QMLS "${CMAKE_CURRENT_SOURCE_DIR}/mobile/qml/*.qml")
-
 install(TARGETS muonprivate ${INSTALL_TARGETS_DEFAULT_ARGS})
 install(FILES moo.ogg DESTINATION ${DATA_INSTALL_DIR}/libmuon)
-install(FILES ${muon_QMLS} DESTINATION ${DATA_INSTALL_DIR}/libmuon)
 install(FILES categories.xml DESTINATION ${DATA_INSTALL_DIR}/muon-installer)
 
 install(FILES
     muonbackendplugin.desktop
     DESTINATION ${SERVICETYPES_INSTALL_DIR}
-)
-=======
-if(LIBATTICA_FOUND)
-    target_link_libraries(muonprivate ${LIBATTICA_LIBRARIES})
-endif(LIBATTICA_FOUND)
-
-if(QAPT_FOUND)
-    target_link_libraries(muonprivate ${QAPT_LIBRARY})
-endif(QAPT_FOUND)
-
-install(TARGETS muonprivate ${INSTALL_TARGETS_DEFAULT_ARGS})
-install(FILES moo.ogg DESTINATION ${DATA_INSTALL_DIR}/libmuon)
-install(FILES categories.xml DESTINATION ${DATA_INSTALL_DIR}/muon-installer)
->>>>>>> 5031635a
+)