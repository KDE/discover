--- conflicted
+++ resolved
@@ -196,23 +196,9 @@
 
 void UpdaterWidget::markAllPackagesForUpgrade()
 {
-<<<<<<< HEAD
     m_updatesBackends->prepare();
     m_markallWidget->hide();
-=======
-    QApt::PackageList upgradeable = m_backend->upgradeablePackages();
-
-    // Mark dist upgrade
-    m_oldCacheState = m_backend->currentCacheState();
-    m_backend->saveCacheState();
-    m_backend->markPackagesForDistUpgrade();
-
-    m_updateModel->updateCheckStates();
-    checkChanges(m_backend->stateChanges(m_oldCacheState, upgradeable));
-
-    m_upgradesWidget->hide();
     emit modelPopulated();
->>>>>>> 62cb66e9
 }
 
 void UpdaterWidget::checkUpToDate()
