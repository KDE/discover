/***************************************************************************
 *   Copyright © 2011 Jonathan Thomas <echidnaman@kubuntu.org>             *
 *                                                                         *
 *   This program is free software; you can redistribute it and/or         *
 *   modify it under the terms of the GNU General Public License as        *
 *   published by the Free Software Foundation; either version 2 of        *
 *   the License or (at your option) version 3 or any later version        *
 *   accepted by the membership of KDE e.V. (or its successor approved     *
 *   by the membership of KDE e.V.), which shall act as a proxy            *
 *   defined in Section 14 of version 3 of the license.                    *
 *                                                                         *
 *   This program is distributed in the hope that it will be useful,       *
 *   but WITHOUT ANY WARRANTY; without even the implied warranty of        *
 *   MERCHANTABILITY or FITNESS FOR A PARTICULAR PURPOSE.  See the         *
 *   GNU General Public License for more details.                          *
 *                                                                         *
 *   You should have received a copy of the GNU General Public License     *
 *   along with this program.  If not, see <http://www.gnu.org/licenses/>. *
 ***************************************************************************/

#include "UpdaterWidget.h"

// Qt includes
#include <QStandardItemModel>
#include <QtCore/QDir>
#include <QDateTime>
#include <QtWidgets/QApplication>
#include <QtWidgets/QHeaderView>
#include <QtWidgets/QLabel>
#include <QtWidgets/QTreeView>
#include <QtWidgets/QVBoxLayout>
#include <QAction>
#include <QPushButton>

// KDE includes
#include <KLocale>
#include <KMessageBox>
#include <KPixmapSequence>
#include <KPixmapSequenceOverlayPainter>
#include <KMessageWidget>

// Libmuon includes
#include <resources/AbstractResourcesBackend.h>
#include <resources/AbstractResource.h>
#include <resources/AbstractBackendUpdater.h>
#include <resources/ResourcesUpdatesModel.h>
#include <resources/ResourcesModel.h>

// Own includes
#include "UpdateModel/UpdateModel.h"
#include "UpdateModel/UpdateItem.h"
#include "UpdateModel/UpdateDelegate.h"
#include "ChangelogWidget.h"
#include "ui_UpdaterWidgetNoUpdates.h"

UpdaterWidget::UpdaterWidget(ResourcesUpdatesModel* updates, QWidget *parent) :
    QStackedWidget(parent), m_updatesBackends(updates)
{
    setSizePolicy(QSizePolicy::Minimum, QSizePolicy::Expanding);
    m_updateModel = new UpdateModel(this);

    // First page (update view)
    QWidget *page1 = new QWidget(this);
    QVBoxLayout * page1Layout = new QVBoxLayout(page1);
    page1Layout->setMargin(0);
    page1Layout->setSpacing(0);
    page1->setLayout(page1Layout);

    QString text = i18nc("@label", "<em>Some packages were not marked for update.</em><p/>"
                            "The update of these packages need some others to be installed or removed.<p/>"
                            "Do you want to update those too?");
    QAction* action = new QAction(QIcon::fromTheme("dialog-ok-apply"), i18n("Mark All"), this);
    connect(action, SIGNAL(triggered(bool)), SLOT(markAllPackagesForUpgrade()));
    m_markallWidget = new KMessageWidget(this);
    m_markallWidget->setText(text);
    m_markallWidget->addAction(action);
    m_markallWidget->setCloseButtonVisible(true);
    m_markallWidget->setVisible(false);

    m_changelogWidget = new ChangelogWidget(this);
    m_changelogWidget->hide();
    connect(this, SIGNAL(selectedResourceChanged(AbstractResource*)),
            m_changelogWidget, SLOT(setResource(AbstractResource*)));

    QLabel* descriptionLabel = new QLabel(this);
    descriptionLabel->setText(i18n("<p><b>New software is available for your computer</b></p><p>Click 'Install Updates' to keep your system up-to-date and safe</p>"));
    descriptionLabel->setMinimumHeight(descriptionLabel->fontMetrics().height()*4);

    m_updateView = new QTreeView(page1);
    m_updateView->setAlternatingRowColors(true);
    m_updateView->setModel(m_updateModel);
    m_updateView->header()->setResizeMode(0, QHeaderView::Stretch);
    m_updateView->header()->setResizeMode(1, QHeaderView::ResizeToContents);
    m_updateView->header()->setResizeMode(2, QHeaderView::ResizeToContents);
    m_updateView->header()->setStretchLastSection(false);
    connect(m_updateView->selectionModel(), SIGNAL(selectionChanged(QItemSelection,QItemSelection)),
            this, SLOT(selectionChanged(QItemSelection,QItemSelection)));

    page1Layout->addWidget(m_markallWidget);
    page1Layout->addWidget(descriptionLabel);
    page1Layout->addWidget(m_updateView);
    page1Layout->addWidget(m_changelogWidget);

    m_busyWidget = new KPixmapSequenceOverlayPainter(page1);
    m_busyWidget->setSequence(KPixmapSequence("process-working", QFontMetrics(qApp->font()).xHeight()*4)); //TODO: make sure it's an appropriate size
    m_busyWidget->setAlignment(Qt::AlignHCenter | Qt::AlignVCenter);
    m_busyWidget->setWidget(m_updateView->viewport());

    UpdateDelegate *delegate = new UpdateDelegate(m_updateView);
    m_updateView->setItemDelegate(delegate);

    // Second page (If no updates, show when last check or warn about lack of updates)
    QWidget *page2 = new QWidget(this);
    m_ui = new Ui::UpdaterWidgetNoUpdates;
    m_ui->setupUi(page2);

    addWidget(page1);
    addWidget(page2);
    setCurrentWidget(page1);

    QApplication::setOverrideCursor(Qt::WaitCursor);
    m_busyWidget->start();

    connect(ResourcesModel::global(), SIGNAL(fetchingChanged()), SLOT(activityChanged()));
    connect(m_updatesBackends, SIGNAL(progressingChanged()), SLOT(activityChanged()));
}

UpdaterWidget::~UpdaterWidget()
{
    delete m_ui;
}

void UpdaterWidget::activityChanged()
{
    if(ResourcesModel::global()->isFetching()) {
        m_updateModel->setResources(QList<AbstractResource*>());
        m_busyWidget->start();
        setEnabled(false);
        setCurrentIndex(0);
    } else if(m_updatesBackends->isProgressing()) {
        setCurrentIndex(-1);
        m_changelogWidget->hide();
        m_busyWidget->start();
        setEnabled(false);
    } else {
        populateUpdateModel();
        setEnabled(true);
    }
}

void UpdaterWidget::populateUpdateModel()
{
    m_busyWidget->stop();
    QApplication::restoreOverrideCursor();
    setEnabled(true);
    if (!m_updatesBackends->hasUpdates()) {
        checkUpToDate();
        return;
    }
    m_updatesBackends->prepare();
    m_updateModel->setResources(m_updatesBackends->toUpdate());

    m_updateView->expand(m_updateModel->index(0,0)); // Expand apps category
    m_updateView->resizeColumnToContents(0);
    m_updateView->header()->setResizeMode(0, QHeaderView::Stretch);

    checkAllMarked();
    emit modelPopulated();
}

void UpdaterWidget::selectionChanged(const QItemSelection &selected,
                                     const QItemSelection &deselected)
{
    Q_UNUSED(deselected);

    QModelIndexList indexes = selected.indexes();
    AbstractResource *res = 0;

    if (!indexes.isEmpty()) {
        res = m_updateModel->itemFromIndex(indexes.first())->app();
    }

    emit selectedResourceChanged(res);
    checkUpToDate();
}

void UpdaterWidget::checkAllMarked()
{
    m_markallWidget->setVisible(!m_updatesBackends->isAllMarked());
}

void UpdaterWidget::markAllPackagesForUpgrade()
{
    m_updatesBackends->prepare();
    m_markallWidget->hide();
    emit modelPopulated();
}

void UpdaterWidget::checkUpToDate()
{
    QDateTime lastUpdate = m_updatesBackends->lastUpdate();
    qint64 msecSinceUpdate = lastUpdate.msecsTo(QDateTime::currentDateTime());
    qint64 day = 1000 * 60 * 60 * 24;
    qint64 week = 1000 * 60 * 60 * 24 * 7;

    if((!m_updatesBackends->hasUpdates() && !ResourcesModel::global()->isFetching()) || msecSinceUpdate > week) {
        setCurrentIndex(1);

        // Unknown time since last update
        if (!lastUpdate.isValid()) {
            m_ui->updateStatusIcon->setPixmap(QIcon::fromTheme("security-medium").pixmap(128, 128));
            m_ui->notifyTitle->setText(i18nc("@info",
                                         "It is unknown when the last check for updates was."));
            m_ui->notifyDesc->setText(i18nc("@info", "Please click <interface>Check for Updates</interface> "
                                        "to check."));
            return;
        }

        if (msecSinceUpdate < day) {
            m_ui->updateStatusIcon->setPixmap(QIcon::fromTheme("security-high").pixmap(128, 128));
            m_ui->notifyTitle->setText(i18nc("@info", "The software on this computer is up to date."));
            m_ui->notifyDesc->setText(i18nc("@info", "Last checked %1 ago.",
                                        /*KGlobal::locale()->prettyFormatDuration*/QString::number(msecSinceUpdate)));
        } else if (msecSinceUpdate < week) {
            m_ui->updateStatusIcon->setPixmap(QIcon::fromTheme("security-medium").pixmap(128, 128));
            m_ui->notifyTitle->setText(i18nc("@info", "No updates are available."));
            m_ui->notifyDesc->setText(i18nc("@info", "Last checked %1 ago.",
                                        /*KGlobal::locale()->prettyFormatDuration*/QString::number(msecSinceUpdate)));
        } else {
<<<<<<< HEAD
            m_ui->updateStatusIcon->setPixmap(QIcon::fromTheme("security-low").pixmap(128, 128));
            m_ui->notifyTitle->setText("The last check for updates was over a week ago.");
=======
            m_ui->updateStatusIcon->setPixmap(KIcon("security-low").pixmap(128, 128));
            m_ui->notifyTitle->setText(i18nc("@info", "The last check for updates was over a week ago."));
>>>>>>> 7399ef4c
            m_ui->notifyDesc->setText(i18nc("@info", "Please click <interface>Check for Updates</interface> "
                                        "to check."));
        }
    } else
        setCurrentIndex(0);
}<|MERGE_RESOLUTION|>--- conflicted
+++ resolved
@@ -227,13 +227,8 @@
             m_ui->notifyDesc->setText(i18nc("@info", "Last checked %1 ago.",
                                         /*KGlobal::locale()->prettyFormatDuration*/QString::number(msecSinceUpdate)));
         } else {
-<<<<<<< HEAD
             m_ui->updateStatusIcon->setPixmap(QIcon::fromTheme("security-low").pixmap(128, 128));
-            m_ui->notifyTitle->setText("The last check for updates was over a week ago.");
-=======
-            m_ui->updateStatusIcon->setPixmap(KIcon("security-low").pixmap(128, 128));
             m_ui->notifyTitle->setText(i18nc("@info", "The last check for updates was over a week ago."));
->>>>>>> 7399ef4c
             m_ui->notifyDesc->setText(i18nc("@info", "Please click <interface>Check for Updates</interface> "
                                         "to check."));
         }
