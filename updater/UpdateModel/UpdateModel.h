/***************************************************************************
 *   Copyright © 2011 Jonathan Thomas <echidnaman@kubuntu.org>             *
 *                                                                         *
 *   This program is free software; you can redistribute it and/or         *
 *   modify it under the terms of the GNU General Public License as        *
 *   published by the Free Software Foundation; either version 2 of        *
 *   the License or (at your option) version 3 or any later version        *
 *   accepted by the membership of KDE e.V. (or its successor approved     *
 *   by the membership of KDE e.V.), which shall act as a proxy            *
 *   defined in Section 14 of version 3 of the license.                    *
 *                                                                         *
 *   This program is distributed in the hope that it will be useful,       *
 *   but WITHOUT ANY WARRANTY; without even the implied warranty of        *
 *   MERCHANTABILITY or FITNESS FOR A PARTICULAR PURPOSE.  See the         *
 *   GNU General Public License for more details.                          *
 *                                                                         *
 *   You should have received a copy of the GNU General Public License     *
 *   along with this program.  If not, see <http://www.gnu.org/licenses/>. *
 ***************************************************************************/

#ifndef UPDATEMODEL_H
#define UPDATEMODEL_H

#include <QtCore/QAbstractItemModel>

class ResourcesUpdatesModel;
class AbstractResource;
class UpdateItem;

namespace QApt {
    class Package;
}

class UpdateModel : public QAbstractItemModel
{
    Q_OBJECT
public:
    explicit UpdateModel(QObject *parent = 0);
    ~UpdateModel();

    QVariant data(const QModelIndex &index, int role) const;
    QVariant headerData(int section, Qt::Orientation orientation,
                        int role) const;
    Qt::ItemFlags flags(const QModelIndex &index) const;
    QModelIndex index(int row, int column,
                      const QModelIndex &parent = QModelIndex()) const;
    QModelIndex parent(const QModelIndex &index) const;
    int rowCount(const QModelIndex &parent = QModelIndex()) const;
    int columnCount(const QModelIndex &parent = QModelIndex()) const;

    bool setData(const QModelIndex &index, const QVariant &value, int role);
<<<<<<< HEAD
    void setResources(const QList<AbstractResource*>& res);
    UpdateItem *itemFromIndex(const QModelIndex &index) const;
=======
    void addResources(const QList<AbstractResource*>& res);
    void checkResources(const QList< AbstractResource* >& resource, bool checked);
>>>>>>> 08ceda18

    enum Columns {
        NameColumn = 0,
        VersionColumn,
        SizeColumn
    };

private:
    void addResource(AbstractResource* res);
    UpdateItem *m_rootItem;
<<<<<<< HEAD
=======
    UpdateItem* m_systemItem;
    UpdateItem* m_appItem;
    UpdateItem* m_securityItem;
    ResourcesUpdatesModel* m_updates;
>>>>>>> 08ceda18

public Q_SLOTS:
    void packageChanged();
    void setBackend(ResourcesUpdatesModel* updates);
};

#endif // UPDATEMODEL_H<|MERGE_RESOLUTION|>--- conflicted
+++ resolved
@@ -49,13 +49,10 @@
     int columnCount(const QModelIndex &parent = QModelIndex()) const;
 
     bool setData(const QModelIndex &index, const QVariant &value, int role);
-<<<<<<< HEAD
     void setResources(const QList<AbstractResource*>& res);
     UpdateItem *itemFromIndex(const QModelIndex &index) const;
-=======
-    void addResources(const QList<AbstractResource*>& res);
+
     void checkResources(const QList< AbstractResource* >& resource, bool checked);
->>>>>>> 08ceda18
 
     enum Columns {
         NameColumn = 0,
@@ -66,13 +63,7 @@
 private:
     void addResource(AbstractResource* res);
     UpdateItem *m_rootItem;
-<<<<<<< HEAD
-=======
-    UpdateItem* m_systemItem;
-    UpdateItem* m_appItem;
-    UpdateItem* m_securityItem;
     ResourcesUpdatesModel* m_updates;
->>>>>>> 08ceda18
 
 public Q_SLOTS:
     void packageChanged();
