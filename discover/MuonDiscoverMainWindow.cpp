--- conflicted
+++ resolved
@@ -169,31 +169,14 @@
 
 void MuonDiscoverMainWindow::initialize()
 {
-<<<<<<< HEAD
     MuonBackendsFactory factory;
     QList<AbstractResourcesBackend*> backends = factory.allBackends();
-=======
-    QList<AbstractResourcesBackend*> backends;
-
-#ifdef ATTICA_ENABLED
-    backends += new KNSBackend("comic.knsrc", "face-smile-big", this);
-    backends += new KNSBackend("plasmoids.knsrc", "plasma", this);
-#endif
-    
-#ifdef QAPT_ENABLED
-    ApplicationBackend* applicationBackend = new ApplicationBackend(this);
-    applicationBackend->integrateMainWindow(m_actions);
-    backends += applicationBackend;
-#else
-    m_canExit = true;
-#endif
->>>>>>> 92735516
     
     ResourcesModel* m = ResourcesModel::global();
     foreach(AbstractResourcesBackend* b, backends) {
         m->addResourcesBackend(b);
         if(ApplicationBackend* ab = qobject_cast<ApplicationBackend*>(b))
-            ab->integrateMainWindow(this);  //TODO: remove that
+            ab->integrateMainWindow(m_actions);  //TODO: remove that
     }
 }
 
