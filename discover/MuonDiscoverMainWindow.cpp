/*
 *   Copyright (C) 2012 Aleix Pol Gonzalez <aleixpol@blue-systems.com>
 *
 *   This program is free software; you can redistribute it and/or modify
 *   it under the terms of the GNU Library/Lesser General Public License
 *   version 2, or (at your option) any later version, as published by the
 *   Free Software Foundation
 *
 *   This program is distributed in the hope that it will be useful,
 *   but WITHOUT ANY WARRANTY; without even the implied warranty of
 *   MERCHANTABILITY or FITNESS FOR A PARTICULAR PURPOSE.  See the
 *   GNU General Public License for more details
 *
 *   You should have received a copy of the GNU Library/Lesser General Public
 *   License along with this program; if not, write to the
 *   Free Software Foundation, Inc.,
 *   51 Franklin Street, Fifth Floor, Boston, MA  02110-1301, USA.
 */

#include "MuonDiscoverMainWindow.h"
#include "DiscoverAction.h"
#include "NativeScrollBar.h"

// Qt includes
#include <QDebug>
#include <QtDeclarative/QDeclarativeEngine>
#include <QtDeclarative/QDeclarativeContext>
#include <QtDeclarative/QDeclarativeView>
#include <QDesktopServices>
#include <QTimer>
#include <QGraphicsObject>
#include <QToolButton>
#include <QLayout>
#include <qdeclarative.h>
#include <QNetworkAccessManager>
#include <QNetworkDiskCache>
#include <QDeclarativeNetworkAccessManagerFactory>

// #if !defined(QT_NO_OPENGL)
//     #include <QGLWidget>
// #endif

// KDE includes
#include <KActionCollection>
#include <KAction>
#include <kdeclarative.h>
#include <Plasma/Theme>
#include <KStandardDirs>
#include <KMessageBox>
#include <KToolBar>
#include <KLineEdit>
#include <KMenu>
#include <KMenuBar>
#include <KXMLGUIFactory>
#include <KToolBarPopupAction>

// Libmuon includes
#include <libmuon/MuonDataSources.h>
#include <resources/ResourcesModel.h>
#include <Transaction/TransactionModel.h>
#include <Category/Category.h>
#include <MuonBackendsFactory.h>

<<<<<<< HEAD
Q_DECLARE_METATYPE(ResourcesModel*);
=======
class CachedNetworkAccessManager : public QNetworkAccessManager {
    public:
        explicit CachedNetworkAccessManager(QObject* parent = 0) : QNetworkAccessManager(parent) {}
    
        virtual QNetworkReply* createRequest(Operation op, const QNetworkRequest& request, QIODevice* outgoingData = 0) {
            QNetworkRequest req(request);
            req.setAttribute(QNetworkRequest::CacheLoadControlAttribute, QNetworkRequest::PreferCache);
            return QNetworkAccessManager::createRequest(op, request, outgoingData);
        }
};

class CachedNAMFactory : public QDeclarativeNetworkAccessManagerFactory
{
    virtual QNetworkAccessManager* create(QObject* parent) {
        CachedNetworkAccessManager* ret = new CachedNetworkAccessManager(parent);
        QString cacheDir = KStandardDirs::locateLocal("cache", "screenshotsCache", true);
        QNetworkDiskCache* cache = new QNetworkDiskCache(ret);
        cache->setCacheDirectory(cacheDir);
        ret->setCache(cache);
        return ret;
    }
};

QML_DECLARE_TYPE(ResourcesModel)
QML_DECLARE_TYPE(TransactionModel)
>>>>>>> cc7277d9

MuonDiscoverMainWindow::MuonDiscoverMainWindow()
    : MuonMainWindow()
{
    initialize();
    m_view = new QDeclarativeView(this);
    m_view->setBackgroundRole(QPalette::AlternateBase);
    qreal bgGrayness = m_view->backgroundBrush().color().blackF();
    
    Plasma::Theme::defaultTheme()->setUseGlobalSettings(false); //don't change every plasma theme!
    Plasma::Theme::defaultTheme()->setThemeName(bgGrayness>0.5 ? "muon-contenttheme" : "oxygen");
    
    KDeclarative kdeclarative;
    kdeclarative.setDeclarativeEngine(m_view->engine());
    kdeclarative.initialize();
    //binds things like kconfig and icons
    kdeclarative.setupBindings();
    
    qmlRegisterType<DiscoverAction>("org.kde.muon.discover", 1, 0, "DiscoverAction");
    qmlRegisterType<NativeScrollBar>("org.kde.muon.discover", 1, 0, "NativeScrollBar");
    qmlRegisterType<KXmlGuiWindow>();
    
    m_searchText = new KLineEdit;
    m_searchText->setPlaceholderText(i18n("Search..."));
    
    //Here we set up a cache for the screenshots
    m_view->engine()->rootContext()->setContextProperty("resourcesModel",
                                                        qVariantFromValue<ResourcesModel*>(ResourcesModel::global()));
    m_view->engine()->rootContext()->setContextProperty("transactionModel",
                                                        qVariantFromValue<TransactionModel*>(TransactionModel::global()));
    m_view->engine()->rootContext()->setContextProperty("app", this);
    m_view->setResizeMode(QDeclarativeView::SizeRootObjectToView);
    
    m_view->setSource(QUrl("qrc:/qml/Main.qml"));
    if(!m_view->errors().isEmpty()) {
        QString errors;

        for (const QDeclarativeError &error : m_view->errors()) {
            errors.append(error.toString() + QLatin1String("\n"));
        }
        KMessageBox::detailedSorry(this,
            i18n("Found some errors while setting up the GUI, the application can't proceed."),
            errors, i18n("Initialization error"));
        qDebug() << "errors: " << m_view->errors();
        exit(-1);
    }
    Q_ASSERT(m_view->errors().isEmpty());

    KConfigGroup window(componentData().config(), "Window");
    restoreGeometry(window.readEntry<QByteArray>("geometry", QByteArray()));
    restoreState(window.readEntry<QByteArray>("windowState", QByteArray()));
    
    setCentralWidget(m_view);
    setupActions();
}

void MuonDiscoverMainWindow::initialize()
{
    ResourcesModel *m = ResourcesModel::global();

    MuonBackendsFactory factory;
    QList<AbstractResourcesBackend*> backends = factory.allBackends();

    foreach(AbstractResourcesBackend* b, backends) {
        m->addResourcesBackend(b);
    }
    m->integrateMainWindow(this);
}

MuonDiscoverMainWindow::~MuonDiscoverMainWindow()
{
    KConfigGroup window(componentData().config(), "Window");
    window.writeEntry("geometry", saveGeometry());
    window.writeEntry("windowState", saveState());
    window.sync();
}

QAction* MuonDiscoverMainWindow::getAction(const QString& name)
{
    return actionCollection()->action(name);
}

QStringList MuonDiscoverMainWindow::modes() const
{
    QStringList ret;
    QGraphicsObject* obj = m_view->rootObject();
    for(int i = obj->metaObject()->propertyOffset(); i<obj->metaObject()->propertyCount(); i++) {
        QMetaProperty p = obj->metaObject()->property(i);
        QByteArray name = p.name();
        if(name.startsWith("top") && name.endsWith("Comp")) {
            name = name.mid(3);
            name = name.left(name.length()-4);
            name[0] = name[0] - 'A' + 'a';
            ret += name;
        }
    }
    return ret;
}

void MuonDiscoverMainWindow::openMode(const QByteArray& _mode)
{
    if(!modes().contains(_mode))
        kWarning() << "unknown mode" << _mode;
    
    QByteArray mode = _mode;
    if(mode[0]>'Z')
        mode[0] = mode[0]-'a'+'A';
    QGraphicsObject* obj = m_view->rootObject();
    QByteArray propertyName = "top"+mode+"Comp";
    QVariant modeComp = obj->property(propertyName);
    obj->setProperty("currentTopLevel", modeComp);
}

void MuonDiscoverMainWindow::openMimeType(const QString& mime)
{
    emit listMimeInternal(mime);
}

void MuonDiscoverMainWindow::openCategory(const QString& category)
{
    emit listCategoryInternal(category);
}

void MuonDiscoverMainWindow::openApplication(const QString& app)
{
    m_view->rootObject()->setProperty("defaultStartup", false);
    m_appToBeOpened = app;
    triggerOpenApplication();
    if(!m_appToBeOpened.isEmpty())
        connect(ResourcesModel::global(), SIGNAL(rowsInserted(QModelIndex,int,int)), SLOT(triggerOpenApplication()));
}

void MuonDiscoverMainWindow::triggerOpenApplication()
{
    AbstractResource* app = ResourcesModel::global()->resourceByPackageName(m_appToBeOpened);
    if(app) {
        emit openApplicationInternal(app);
        m_appToBeOpened.clear();
        disconnect(ResourcesModel::global(), SIGNAL(rowsInserted(QModelIndex,int,int)), this, SLOT(triggerOpenApplication()));
    }
}

QSize MuonDiscoverMainWindow::sizeHint() const
{
    return QSize(800, 900);
}

QUrl MuonDiscoverMainWindow::featuredSource() const
{
    return MuonDataSources::featuredSource();
}

QUrl MuonDiscoverMainWindow::prioritaryFeaturedSource() const
{
    return QUrl::fromLocalFile(KGlobal::dirs()->findResource("appdata", "featured.json"));
}

void MuonDiscoverMainWindow::setupActions()
{
    setupGUI(StandardWindowOption(KXmlGuiWindow::Default & ~KXmlGuiWindow::StatusBar));
    MuonMainWindow::setupActions();

    menuBar()->setVisible(false);

    QToolBar* t = toolBar();
    QMenu* configMenu = new QMenu(this);
    configMenu->addMenu(qobject_cast<QMenu*>(factory()->container("settings", this)));
    configMenu->addMenu(helpMenu());
    
    KToolBarPopupAction* configureButton = new KToolBarPopupAction(KIcon("applications-system"), i18n("Menu"), t);
    configureButton->setToolTip(i18n("Configure and learn about Muon Discover"));
    configureButton->setMenu(configMenu);
    configureButton->setDelayed(false);
    configureButton->setPriority(QAction::LowPriority);
    
    QWidget* wideWidget = new QWidget(t);
    t->setSizePolicy(QSizePolicy::Expanding, QSizePolicy::Fixed);
    
    t->addWidget(wideWidget);
    t->addWidget(m_searchText);
    t->addAction(configureButton);
}

QObject* MuonDiscoverMainWindow::searchWidget() const
{
    return m_searchText;
}<|MERGE_RESOLUTION|>--- conflicted
+++ resolved
@@ -61,35 +61,8 @@
 #include <Category/Category.h>
 #include <MuonBackendsFactory.h>
 
-<<<<<<< HEAD
-Q_DECLARE_METATYPE(ResourcesModel*);
-=======
-class CachedNetworkAccessManager : public QNetworkAccessManager {
-    public:
-        explicit CachedNetworkAccessManager(QObject* parent = 0) : QNetworkAccessManager(parent) {}
-    
-        virtual QNetworkReply* createRequest(Operation op, const QNetworkRequest& request, QIODevice* outgoingData = 0) {
-            QNetworkRequest req(request);
-            req.setAttribute(QNetworkRequest::CacheLoadControlAttribute, QNetworkRequest::PreferCache);
-            return QNetworkAccessManager::createRequest(op, request, outgoingData);
-        }
-};
-
-class CachedNAMFactory : public QDeclarativeNetworkAccessManagerFactory
-{
-    virtual QNetworkAccessManager* create(QObject* parent) {
-        CachedNetworkAccessManager* ret = new CachedNetworkAccessManager(parent);
-        QString cacheDir = KStandardDirs::locateLocal("cache", "screenshotsCache", true);
-        QNetworkDiskCache* cache = new QNetworkDiskCache(ret);
-        cache->setCacheDirectory(cacheDir);
-        ret->setCache(cache);
-        return ret;
-    }
-};
-
-QML_DECLARE_TYPE(ResourcesModel)
-QML_DECLARE_TYPE(TransactionModel)
->>>>>>> cc7277d9
+Q_DECLARE_METATYPE(ResourcesModel*)
+Q_DECLARE_METATYPE(TransactionModel*)
 
 MuonDiscoverMainWindow::MuonDiscoverMainWindow()
     : MuonMainWindow()
