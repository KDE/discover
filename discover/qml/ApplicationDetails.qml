--- conflicted
+++ resolved
@@ -29,17 +29,10 @@
     property alias isInstalling: installButton.isActive
     property alias application: installButton.application
     spacing: 10
-<<<<<<< HEAD
-    InstallApplicationButton {
-        id: installButton
-        anchors.horizontalCenter: parent.horizontalCenter
-
-=======
 
     InstallApplicationButton {
         id: installButton
         anchors.horizontalCenter: parent.horizontalCenter
->>>>>>> 11883b99
         additionalItem:  Rating {
             property QtObject ratingInstance: application.rating
             visible: ratingInstance!=null
