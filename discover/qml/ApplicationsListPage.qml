/*
 *   Copyright (C) 2012 Aleix Pol Gonzalez <aleixpol@blue-systems.com>
 *
 *   This program is free software; you can redistribute it and/or modify
 *   it under the terms of the GNU Library/Lesser General Public License
 *   version 2, or (at your option) any later version, as published by the
 *   Free Software Foundation
 *
 *   This program is distributed in the hope that it will be useful,
 *   but WITHOUT ANY WARRANTY; without even the implied warranty of
 *   MERCHANTABILITY or FITNESS FOR A PARTICULAR PURPOSE.  See the
 *   GNU General Public License for more details
 *
 *   You should have received a copy of the GNU Library/Lesser General Public
 *   License along with this program; if not, write to the
 *   Free Software Foundation, Inc.,
 *   51 Franklin Street, Fifth Floor, Boston, MA  02110-1301, USA.
 */

import QtQuick 2.1
import QtQuick.Controls 1.1
import QtQuick.Layouts 1.1
import QtQuick.Window 2.2
import "navigation.js" as Navigation
import org.kde.discover.app 1.0
import org.kde.discover 1.0

Item {
    id: page
    readonly property var model: appsModel
    property alias category: appsModel.filteredCategory
    property alias sortRole: appsModel.stringSortRole
    property alias sortOrder: appsModel.sortOrder
    property alias originFilter: appsModel.originFilter
    property alias mimeTypeFilter: appsModel.mimeTypeFilter
    property alias stateFilter: appsModel.stateFilter
    property alias search: appsModel.search
    property alias shouldShowTechnical: appsModel.isShowingTechnical
    property string sectionProperty: ""
    property Component sectionDelegate: null
    property bool preferList: false
    readonly property real proposedMargin: (width-app.actualWidth)/2
    property Component header: category==null ? null : categoryHeaderComponent
    property Component extendedToolBar: null
    property var icon: category ? category.icon : "go-home"
    property string title: category ? category.name : ""

    onSearchChanged: appsModel.sortOrder = Qt.AscendingOrder
    
    function searchFor(text) {
        appsModel.search = text
    }
    
    ApplicationProxyModel {
        id: appsModel
        stringSortRole: "ratingPoints"
        sortOrder: Qt.DescendingOrder
        isShowingTechnical: category && category.shouldShowTechnical
        
        Component.onCompleted: sortModel()
    }

    function changeSorting(role, sorting, section) {
        appsModel.stringSortRole = role
        appsModel.sortOrder=sorting
        page.sectionProperty = section
        page.sectionDelegate = role=="canUpgrade" ? installedSectionDelegate : defaultSectionDelegate
    }

    ExclusiveGroup { id: sortActionGroup }
    readonly property string currentSortAction: sortActionGroup.current.text
    readonly property Menu sortMenu: Menu {
        MenuItem {
            text: i18n("Name")
            onTriggered: page.changeSorting("name", Qt.AscendingOrder, "")
            checked: appsModel.stringSortRole=="name"
            checkable: true
            exclusiveGroup: sortActionGroup
        }
        MenuItem {
            text: i18n("Popularity")
            onTriggered: page.changeSorting("sortableRating", Qt.DescendingOrder, "")
            checked: appsModel.stringSortRole=="sortableRating"
            checkable: true
            exclusiveGroup: sortActionGroup
        }
        MenuItem {
            text: i18n("Buzz")
            onTriggered: page.changeSorting("ratingPoints", Qt.DescendingOrder, "")
            checked: appsModel.stringSortRole=="ratingPoints"
            checkable: true
            exclusiveGroup: sortActionGroup
        }
        MenuItem {
            text: i18n("Origin")
            onTriggered: page.changeSorting("origin", Qt.DescendingOrder, "origin")
            checked: appsModel.stringSortRole=="origin"
            checkable: true
            exclusiveGroup: sortActionGroup
        }
        MenuItem {
            text: i18n("Installed")
            onTriggered: page.changeSorting("canUpgrade", Qt.DescendingOrder, "canUpgrade")
            checked: appsModel.stringSortRole=="canUpgrade"
            checkable: true
            exclusiveGroup: sortActionGroup
        }
        MenuItem {
            text: i18n("Size")
            onTriggered: page.changeSorting("size", Qt.DescendingOrder, "")
            checked: appsModel.stringSortRole=="size"
            checkable: true
            exclusiveGroup: sortActionGroup
        }
    }
    
    property Component tools: RowLayout {
            visible: page.visible
            spacing: 3

            Loader {
                width: item ? item.width : 0
                sourceComponent: page.extendedToolBar
            }

            ToolButton {
                id: sortButton
                iconName: "view-sort-ascending"
                onClicked: menu.popup()

                menu: sortMenu
            }
            ToolButton {
                id: listViewShown
                iconName: "tools-wizard"
                onClicked: shownMenu.popup()

                ExclusiveGroup { id: shownActionGroup }
                menu: Menu {
                    id: shownMenu
                    MenuItem {
                        id: itemList
                        property string viewType: "list"
                        text: i18n("List")
                        checkable: true
                        checked: page.state==viewType
                        onTriggered: page.state=viewType
                        exclusiveGroup: shownActionGroup
                    }
                    MenuItem {
                        id: itemGrid
                        property string viewType: "grid2"
                        text: i18n("Grid")
                        checkable: true
                        checked: page.state==viewType
                        onTriggered: page.state=viewType
                        exclusiveGroup: shownActionGroup
                    }
                    MenuSeparator {}
                    MenuItem {
                        checkable: true
                        checked: appsModel.shouldShowTechnical
                        onTriggered: {
                            appsModel.shouldShowTechnical = !appsModel.shouldShowTechnical;
                            appsModel.sortModel();
                        }
                        text: i18n("Show technical packages")
                    }
                }
            }
        }
    
    Component {
        id: categoryHeaderComponent
        CategoryDisplay {
            id: categoryHeader
            category: page.category
            height: implicitHeight
            spacing: 10
            maxtopwidth: viewLoader.sourceComponent == listComponent ? 100 : viewLoader.item.cellWidth
            x: viewLoader.sourceComponent == listComponent ? page.proposedMargin : 0
        }
    }
    
    Loader {
        id: viewLoader
        anchors.fill: parent
    }

    Component {
        id: appListHeader
        ColumnLayout {
            Loader { sourceComponent: categoryHeaderComponent }
            Label {
                text: i18n("Resources")
                Layout.fillWidth: true
                font.weight: Font.Bold
                Layout.minimumHeight: paintedHeight*1.5
            }
        }
    }
    
    Component {
        id: listComponent
        ApplicationsList {
            id: apps
            anchors.fill: parent
            section.property: page.sectionProperty
            section.delegate: page.sectionDelegate

            header: page.header == categoryHeaderComponent ? appListHeader : page.header
            model: appsModel
        }
    }
    
    Component {
        id: defaultSectionDelegate
        Label {
            text: section
            anchors {
                right: parent.right
                rightMargin: page.proposedMargin
            }
        }
    }
    
    Component {
        id: installedSectionDelegate
        Label {
            text: (section=="true" ? i18n("Update") :
                section=="false" ? i18n("Installed") :
                section)
            anchors {
                right: parent.right
                rightMargin: page.proposedMargin
            }
        }
    }
    
    Component {
        id: gridComponent
        ScrolledAwesomeGrid {
            id: theGrid
            model: appsModel
            header: page.header

            section: RowLayout {
                Label { text: i18n("All") }
                Item { Layout.fillWidth: true }
                Label { text: i18n("%1 items", theGrid.count) }
            }

            delegate: ApplicationsGridDelegate {
                width: theGrid.cellWidth
<<<<<<< HEAD
=======
                height: theGrid.cellWidth/1.618 //tau
                allInstalled: appsModel.stateFilter!=2
>>>>>>> 994f7552
            }
        }
    }
    
    state: preferList || app.isCompact ? "list" : "grid2"
    states: [
        State {
            name: "list"
            PropertyChanges { target: viewLoader; sourceComponent: listComponent }
        },
        State {
            name: "grid2"
            PropertyChanges { target: viewLoader; sourceComponent: gridComponent }
        }
    ]
}<|MERGE_RESOLUTION|>--- conflicted
+++ resolved
@@ -252,11 +252,7 @@
 
             delegate: ApplicationsGridDelegate {
                 width: theGrid.cellWidth
-<<<<<<< HEAD
-=======
                 height: theGrid.cellWidth/1.618 //tau
-                allInstalled: appsModel.stateFilter!=2
->>>>>>> 994f7552
             }
         }
     }
