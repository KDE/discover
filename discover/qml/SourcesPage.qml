import QtQuick 2.4
import QtQuick.Controls 2.1
import QtQuick.Layouts 1.1
import org.kde.discover 2.0
import org.kde.discover.app 1.0
import org.kde.kirigami 2.2 as Kirigami
import "navigation.js" as Navigation

DiscoverPage {
    id: page
    clip: true
    title: i18n("Settings")
    property string search: ""

    Kirigami.Theme.inherit: false
    Kirigami.Theme.colorSet: Kirigami.Theme.View

    background: Rectangle {
        color: Kirigami.Theme.backgroundColor
    }

    contextualActions: [
        KirigamiActionBridge { action: app.action("help_about_app") },
        KirigamiActionBridge { action: app.action("help_report_bug") }
    ]

    mainItem: ListView {
        id: sourcesView
        model: QSortFilterProxyModel {
            filterRegExp: new RegExp(page.search, 'i')
            dynamicSortFilter: false //We don't want to sort, as sorting can have some semantics on some backends
            sourceModel: SourcesModel
        }
        currentIndex: -1

        Component {
            id: sourceBackendDelegate
            Kirigami.AbstractListItem {
                id: backendItem
                hoverEnabled: false
                supportsMouseEvents: false
                readonly property QtObject backend: sourcesBackend
                readonly property bool isDefault: ResourcesModel.currentApplicationBackend == resourcesBackend
                RowLayout {
                    Connections {
                        target: backendItem.backend
                        onPassiveMessage: window.showPassiveNotification(message)
                    }

                    anchors {
                        right: parent.right
                        left: parent.left
                        rightMargin: parent.rightPadding
                        leftMargin: parent.leftPadding
                    }
                    Kirigami.Heading {
                        Layout.fillWidth: true
                        text: backendItem.isDefault ? i18n("%1 (Default)", resourcesBackend.displayName) : resourcesBackend.displayName
                    }
                    Button {
                        Layout.rightMargin: Kirigami.Units.smallSpacing
                        icon.name: "preferences-other"

                        visible: resourcesBackend && resourcesBackend.hasApplications
                        Component {
                            id: dialogComponent
                            AddSourceDialog {
                                source: backendItem.backend
                                onVisibleChanged: if (!visible) {
                                    destroy()
                                }
                            }
                        }

                        id: this
                        onClicked: settingsMenu.popup(this)
                        Menu {
                            id: settingsMenu
                            MenuItem {
                                enabled: !backendItem.isDefault
                                text: i18n("Make default")
                                onTriggered: ResourcesModel.currentApplicationBackend = backendItem.backend.resourcesBackend
                            }

                            MenuItem {
                                text: i18n("Add Source...")
                                visible: backendItem.backend && backendItem.backend.supportsAdding

                                onTriggered: {
                                    var addSourceDialog = dialogComponent.createObject(null, {displayName: backendItem.backend.resourcesBackend.displayName })
                                    addSourceDialog.open()
                                }
                            }

                            MenuSeparator {
                                visible: backendActionsInst.count>0
                            }

                            Instantiator {
                                id: backendActionsInst
                                model: ActionsModel {
                                    actions: backendItem.backend ? backendItem.backend.actions : undefined
                                }
                                delegate: MenuItem {
                                    action: ActionBridge {
                                        action: modelData.action
                                    }
                                }
                                onObjectAdded: {
                                    settingsMenu.insertItem(index, object)
                                }
                                onObjectRemoved: {
                                    object.destroy()
                                }
                            }
                        }
                    }
                }
            }
        }

        delegate: ConditionalLoader {
            anchors {
                right: parent.right
                left: parent.left
            }
            readonly property variant resourcesBackend: model.resourcesBackend
            readonly property variant sourcesBackend: model.sourcesBackend
            readonly property variant display: model.display
            readonly property variant checked: model.checked
            readonly property variant statusTip: model.statusTip
            readonly property variant toolTip: model.toolTip
            readonly property variant sourceId: model.sourceId
            readonly property variant modelIndex: sourcesView.model.index(index, 0)

            condition: resourcesBackend != null
            componentTrue: sourceBackendDelegate
            componentFalse: sourceDelegate
        }

        Component {
            id: sourceDelegate
            Kirigami.SwipeListItem {
                Layout.fillWidth: true
                enabled: display.length>0
                highlighted: ListView.isCurrentItem
                onClicked: Navigation.openApplicationListSource(sourceId)

                Keys.onReturnPressed: clicked()
                actions: [
                    Kirigami.Action {
                        iconName: "go-up"
                        enabled: sourcesBackend.firstSourceId !== sourceId
                        visible: sourcesBackend.canMoveSources
                        onTriggered: {
                             var ret = sourcesBackend.moveSource(sourceId, -1)
                             if (!ret)
                                 window.showPassiveNotification(i18n("Failed to increase '%1' preference", display))
                        }
                    },
                    Kirigami.Action {
                        iconName: "go-down"
                        enabled: sourcesBackend.lastSourceId !== sourceId
                        visible: sourcesBackend.canMoveSources
                        onTriggered: {
                            var ret = sourcesBackend.moveSource(sourceId, +1)
                            if (!ret)
                                 window.showPassiveNotification(i18n("Failed to decrease '%1' preference", display))
                        }
                    },
                    Kirigami.Action {
                        iconName: "edit-delete"
                        tooltip: i18n("Delete the origin")
                        onTriggered: {
                            var backend = sourcesBackend
                            if (!backend.removeSource(sourceId)) {
                                window.showPassiveNotification(i18n("Failed to remove the source '%1'", display))
                            }
                        }
                    }
                ]

                RowLayout {
                    CheckBox {
                        id: enabledBox

                        readonly property variant modelChecked: sourcesView.model.data(modelIndex, Qt.CheckStateRole)
                        checked: modelChecked != Qt.Unchecked
                        enabled: modelChecked !== undefined
                        onClicked: {
                            sourcesView.model.setData(modelIndex, checkedState, Qt.CheckStateRole)
                        }
                    }
                    Label {
                        text: display + " - <i>" + toolTip + "</i>"
                        elide: Text.ElideRight
                        Layout.fillWidth: true
                    }
                }
            }
        }

        footer: ColumnLayout {
            id: foot
            anchors {
                right: parent.right
                left: parent.left
                margins: Kirigami.Units.smallSpacing
            }
<<<<<<< HEAD
            Kirigami.Heading {
                Layout.fillWidth: true
                text: i18n("Missing Backends")
                visible: back.count>0
            }
=======
            spacing: 0
>>>>>>> 67bd517d
            Repeater {
                id: back
                model: ResourcesProxyModel {
                    extending: "org.kde.discover.desktop"
                }
                delegate: Kirigami.BasicListItem {
                    supportsMouseEvents: false
                    label: name
                    icon: model.icon
                    InstallApplicationButton {
                        application: model.application
                    }
                }
            }
        }
    }
}<|MERGE_RESOLUTION|>--- conflicted
+++ resolved
@@ -207,15 +207,12 @@
                 left: parent.left
                 margins: Kirigami.Units.smallSpacing
             }
-<<<<<<< HEAD
             Kirigami.Heading {
                 Layout.fillWidth: true
                 text: i18n("Missing Backends")
                 visible: back.count>0
             }
-=======
             spacing: 0
->>>>>>> 67bd517d
             Repeater {
                 id: back
                 model: ResourcesProxyModel {
