/*
 *   Copyright (C) 2012-2015 Aleix Pol Gonzalez <aleixpol@blue-systems.com>
 *
 *   This program is free software; you can redistribute it and/or modify
 *   it under the terms of the GNU Library/Lesser General Public License
 *   version 2, or (at your option) any later version, as published by the
 *   Free Software Foundation
 *
 *   This program is distributed in the hope that it will be useful,
 *   but WITHOUT ANY WARRANTY; without even the implied warranty of
 *   MERCHANTABILITY or FITNESS FOR A PARTICULAR PURPOSE.  See the
 *   GNU General Public License for more details
 *
 *   You should have received a copy of the GNU Library/Lesser General Public
 *   License along with this program; if not, write to the
 *   Free Software Foundation, Inc.,
 *   51 Franklin Street, Fifth Floor, Boston, MA  02110-1301, USA.
 */

import QtQuick 2.1
import QtQuick.Controls 1.1
import QtQuick.Layouts 1.1
import org.kde.discover 1.0
import org.kde.discover.app 1.0
import org.kde.kquickcontrolsaddons 2.0
import "navigation.js" as Navigation

ConditionalLoader
{
    id: page
    property QtObject category: null
    property real spacing: 3
    property real maxtopwidth: 250

    CategoryModel {
        id: categoryModel
        displayedCategory: page.category
    }

    condition: Helpers.isCompact
    componentFalse: RowLayout {
            id: gridRow
            readonly property bool extended: view.count>5
            spacing: page.spacing

            ApplicationsTop {
                id: top
                Layout.fillHeight: true
                Layout.fillWidth: true
                sortRole: "ratingCount"
                filteredCategory: categoryModel.displayedCategory
                title: i18n("Most Popular")
                extended: gridRow.extended
                roleDelegate: Item {
                    width: bg.width
                    implicitWidth: bg.implicitWidth
                    property variant model
                    LabelBackground {
                        id: bg
                        anchors.centerIn: parent
<<<<<<< HEAD
                        text: model ? model.sortableRating.toFixed(2) : ""
=======
                        text: model ? model.ratingCount : ""
>>>>>>> 3d634a93
                    }
                }
                Layout.preferredWidth: page.maxtopwidth
            }
            ApplicationsTop {
                id: top2
                Layout.preferredWidth: page.maxtopwidth
                Layout.fillHeight: true
                Layout.fillWidth: true
                sortRole: "ratingPoints"
                filteredCategory: categoryModel.displayedCategory
                title: i18n("Best Rating")
                extended: gridRow.extended
                roleDelegate: Rating {
                    property variant model
                    rating: model ? model.rating : 0
                    starSize: parent.height/3
                }
            }

            ColumnLayout {
                Layout.fillWidth: true
                Layout.fillHeight: true
                Layout.preferredWidth: page.maxtopwidth*2+page.spacing
                Layout.maximumHeight: top.height

                spacing: -1

                Label {
                    text: i18n("Categories")
                    Layout.fillWidth: true
                    font.weight: Font.Bold
                    Layout.minimumHeight: paintedHeight*1.5
                    visible: view.count>0
                }

                CategoryView {
                    id: view
                    visible: view.count>0
                    model: categoryModel
                    Layout.fillWidth: true
                    Layout.fillHeight: true
                }
            }
        }

    componentTrue: ColumnLayout {
            Layout.minimumHeight: 5000
            spacing: -1

            ApplicationsTop {
                id: top
                Layout.fillHeight: true
                Layout.fillWidth: true
                sortRole: "sortableRating"
                filteredCategory: categoryModel.displayedCategory
                title: i18n("Most Popular")
                roleDelegate: Item {
                    property variant model
                    width: bg.width
                    implicitWidth: bg.implicitWidth
                    LabelBackground {
                        id: bg
                        anchors.centerIn: parent
                        text: model ? model.sortableRating.toFixed(2) : ""
                    }
                }
            }
            Item { height: 3; width: 3 }
            Label {
                text: i18n("Categories")
                Layout.fillWidth: true
                font.weight: Font.Bold
                Layout.minimumHeight: paintedHeight*1.5
                visible: view.count>0
            }

            Repeater {
                id: view
                Layout.fillWidth: true
                model: categoryModel

                delegate: GridItem {
                    height: label.implicitHeight*3
                    Layout.fillWidth: true

                    RowLayout {
                        anchors.fill: parent
                        id: layout
                        QIconItem {
                            icon: decoration
                            Layout.fillHeight: true
                            Layout.preferredWidth: label.implicitHeight*3
                            Layout.preferredHeight: width
                        }
                        Label {
                            id: label
                            text: display
                            Layout.fillWidth: true
                            wrapMode: Text.WordWrap

                            maximumLineCount: 2
                        }
                    }
                    onClicked: Navigation.openCategory(category)
                }
            }
    }
}<|MERGE_RESOLUTION|>--- conflicted
+++ resolved
@@ -58,11 +58,7 @@
                     LabelBackground {
                         id: bg
                         anchors.centerIn: parent
-<<<<<<< HEAD
-                        text: model ? model.sortableRating.toFixed(2) : ""
-=======
                         text: model ? model.ratingCount : ""
->>>>>>> 3d634a93
                     }
                 }
                 Layout.preferredWidth: page.maxtopwidth
