/*
 *   Copyright (C) 2012 Aleix Pol Gonzalez <aleixpol@blue-systems.com>
 *
 *   This program is free software; you can redistribute it and/or modify
 *   it under the terms of the GNU Library/Lesser General Public License
 *   version 2, or (at your option) any later version, as published by the
 *   Free Software Foundation
 *
 *   This program is distributed in the hope that it will be useful,
 *   but WITHOUT ANY WARRANTY; without even the implied warranty of
 *   MERCHANTABILITY or FITNESS FOR A PARTICULAR PURPOSE.  See the
 *   GNU General Public License for more details
 *
 *   You should have received a copy of the GNU Library/Lesser General Public
 *   License along with this program; if not, write to the
 *   Free Software Foundation, Inc.,
 *   51 Franklin Street, Fifth Floor, Boston, MA  02110-1301, USA.
 */

#include "DiscoverObject.h"
#include "PaginateModel.h"
#include "UnityLauncher.h"
#include "FeaturedModel.h"
#include "CachedNetworkAccessManager.h"
#include "DiscoverDeclarativePlugin.h"

// Qt includes
#include <QAction>
#include <QDebug>
#include <QDesktopServices>
#include <QtQml/QQmlEngine>
#include <QtQml/QQmlContext>
#include <QtQml/QQmlApplicationEngine>
#include <QtQuick/QQuickItem>
#include <qqml.h>
#include <QPointer>
#include <QGuiApplication>
#include <QSortFilterProxyModel>
#include <QTimer>

// KDE includes
#include <KAboutApplicationDialog>
#include <KAuthorized>
#include <KBugReport>
#include <KDeclarative/KDeclarative>
#include <KLocalizedString>
#include <KAboutData>
#include <KConcatenateRowsProxyModel>
#include <KSharedConfig>
#include <KConfigGroup>
#include <KStandardAction>
// #include <KSwitchLanguageDialog>

// DiscoverCommon includes
#include <resources/AbstractResource.h>
#include <resources/ResourcesModel.h>
#include <resources/ResourcesProxyModel.h>
#include <Category/Category.h>
#include <Category/CategoryModel.h>

#include <functional>
#include <cmath>
#include <unistd.h>
#include <resources/StoredResultsStream.h>
#include <utils.h>

class OurSortFilterProxyModel : public QSortFilterProxyModel, public QQmlParserStatus
{
    Q_OBJECT
public:
    void classBegin() override {}
    void componentComplete() override {
        if (dynamicSortFilter())
            sort(0);
    }
};

DiscoverObject::DiscoverObject(CompactMode mode)
    : QObject()
    , m_engine(new QQmlApplicationEngine)
    , m_mode(mode)
    , m_networkAccessManagerFactory(new CachedNetworkAccessManagerFactory)
{
    setObjectName(QStringLiteral("DiscoverMain"));
    KDeclarative::KDeclarative kdeclarative;
    kdeclarative.setDeclarativeEngine(m_engine);
    kdeclarative.setupBindings();

    qmlRegisterType<UnityLauncher>("org.kde.discover.app", 1, 0, "UnityLauncher");
    qmlRegisterType<PaginateModel>("org.kde.discover.app", 1, 0, "PaginateModel");
    qmlRegisterType<KConcatenateRowsProxyModel>("org.kde.discover.app", 1, 0, "KConcatenateRowsProxyModel");
    qmlRegisterType<FeaturedModel>("org.kde.discover.app", 1, 0, "FeaturedModel");
    qmlRegisterType<OurSortFilterProxyModel>("org.kde.discover.app", 1, 0, "QSortFilterProxyModel");

    qmlRegisterSingletonType(QUrl(QStringLiteral("qrc:/qml/DiscoverSystemPalette.qml")), "org.kde.discover.app", 1, 0, "DiscoverSystemPalette");
    qmlRegisterType<QQuickView>();
    qmlRegisterType<QActionGroup>();
    qmlRegisterType<QAction>();
    qmlRegisterUncreatableType<DiscoverObject>("org.kde.discover.app", 1, 0, "DiscoverMainWindow", QStringLiteral("don't do that"));
    setupActions();

    auto uri = "org.kde.discover";
    DiscoverDeclarativePlugin* plugin = new DiscoverDeclarativePlugin;
    plugin->setParent(this);
    plugin->initializeEngine(m_engine, uri);
    plugin->registerTypes(uri);

    //Here we set up a cache for the screenshots
    delete m_engine->networkAccessManagerFactory();
    m_engine->setNetworkAccessManagerFactory(m_networkAccessManagerFactory.data());
    m_engine->rootContext()->setContextProperty(QStringLiteral("app"), this);

    connect(m_engine, &QQmlApplicationEngine::objectCreated, this, &DiscoverObject::integrateObject);
    m_engine->load(QUrl(QStringLiteral("qrc:/qml/DiscoverWindow.qml")));
}

DiscoverObject::~DiscoverObject()
{
    delete m_engine;
}

bool DiscoverObject::isRoot()
{
    return ::getuid() == 0;
}

QStringList DiscoverObject::modes() const
{
    QStringList ret;
    QObject* obj = rootObject();
    for(int i = obj->metaObject()->propertyOffset(); i<obj->metaObject()->propertyCount(); i++) {
        QMetaProperty p = obj->metaObject()->property(i);
        QByteArray compName = p.name();
        if(compName.startsWith("top") && compName.endsWith("Comp")) {
            ret += QString::fromLatin1(compName.mid(3, compName.length()-7));
        }
    }
    return ret;
}

void DiscoverObject::openMode(const QString& _mode)
{
    if(!modes().contains(_mode))
        qWarning() << "unknown mode" << _mode;

    QString mode = _mode;
    mode[0] = mode[0].toUpper();

    QObject* obj = rootObject();
    const QByteArray propertyName = "top"+mode.toLatin1()+"Comp";
    const QVariant modeComp = obj->property(propertyName.constData());
    if (!modeComp.isValid())
        qWarning() << "couldn't open mode" << _mode;
    else
        obj->setProperty("currentTopLevel", modeComp);
}

void DiscoverObject::openMimeType(const QString& mime)
{
    emit listMimeInternal(mime);
}

void DiscoverObject::openCategory(const QString& category)
{
    setRootObjectProperty("defaultStartup", false);
    auto action = new OneTimeAction(
        [this, category]() {
            Category* cat = CategoryModel::global()->findCategoryByName(category);
            if (cat) {
                emit listCategoryInternal(cat);
            } else {
                showPassiveNotification(i18n("Could not find category '%1'", category));
                setRootObjectProperty("defaultStartup", false);
            }
        }
        , this);

    if (ResourcesModel::global()->backends().isEmpty()) {
        connect(ResourcesModel::global(), &ResourcesModel::backendsChanged, action, &OneTimeAction::trigger);
    } else {
        action->trigger();
    }
}

void DiscoverObject::openLocalPackage(const QUrl& localfile)
{
    if (!QFile::exists(localfile.toLocalFile())) {
//         showPassiveNotification(i18n("Trying to open unexisting file '%1'", localfile.toString()));
        qWarning() << "Trying to open unexisting file" << localfile;
        return;
    }
    setRootObjectProperty("defaultStartup", false);
    auto action = new OneTimeAction(
        [this, localfile]() {
            auto res = ResourcesModel::global()->resourceForFile(localfile);
            qDebug() << "all initialized..." << res;
            if (res) {
                emit openApplicationInternal(res);
            } else {
                setRootObjectProperty("defaultStartup", true);
                showPassiveNotification(i18n("Couldn't open %1", localfile.toDisplayString()));
            }
        }
        , this);

    if (ResourcesModel::global()->backends().isEmpty()) {
        connect(ResourcesModel::global(), &ResourcesModel::backendsChanged, action, &OneTimeAction::trigger);
    } else {
        action->trigger();
    }
}

void DiscoverObject::openApplication(const QUrl& url)
{
    Q_ASSERT(!url.isEmpty());
    setRootObjectProperty("defaultStartup", false);
    auto action = new OneTimeAction(
        [this, url]() {
            AbstractResourcesBackend::Filters f;
            f.resourceUrl = url;
            auto stream = new StoredResultsStream({ResourcesModel::global()->search(f)});
            connect(stream, &StoredResultsStream::finished, this, [this, url, stream]() {
                const auto res = stream->resources();
                if (res.count() == 1) {
                    emit openApplicationInternal(res.first());
                } else {
<<<<<<< HEAD
                    rootObject()->setProperty("defaultStartup", true);
                    Q_EMIT openErrorPage(i18n("Couldn't open %1", url.toDisplayString()));
=======
                    setRootObjectProperty("defaultStartup", true);
                    showPassiveNotification(i18n("Couldn't open %1", url.toDisplayString()));
>>>>>>> 938da4ec
                }
            });
        }
        , this);

    if (ResourcesModel::global()->backends().isEmpty()) {
        connect(ResourcesModel::global(), &ResourcesModel::backendsChanged, action, &OneTimeAction::trigger);
    } else {
        action->trigger();
    }
}

void DiscoverObject::integrateObject(QObject* object)
{
    if (!object) {
        qWarning() << "Errors when loading the GUI";
        QTimer::singleShot(0, QCoreApplication::instance(), [](){
            QCoreApplication::instance()->exit(1);
        });
        return;
    }

    Q_ASSERT(object == rootObject());

    KConfigGroup window(KSharedConfig::openConfig(), "Window");
    if (window.hasKey("geometry"))
        rootObject()->setGeometry(window.readEntry("geometry", QRect()));
    if (window.hasKey("visibility")) {
        QWindow::Visibility visibility(QWindow::Visibility(window.readEntry<int>("visibility", QWindow::Windowed)));
        rootObject()->setVisibility(qMax(visibility, QQuickView::AutomaticVisibility));
    }

    object->installEventFilter(this);
    connect(object, &QObject::destroyed, qGuiApp, &QCoreApplication::quit);
}

bool DiscoverObject::eventFilter(QObject * object, QEvent * event)
{
    if (object!=rootObject())
        return false;

    if (event->type() == QEvent::Close) {
        if (ResourcesModel::global()->isBusy()) {
            qWarning() << "not closing because there's still pending tasks";
            Q_EMIT preventedClose();
            return true;
        }

        KConfigGroup window(KSharedConfig::openConfig(), "Window");
        window.writeEntry("geometry", rootObject()->geometry());
        window.writeEntry<int>("visibility", rootObject()->visibility());
//     } else if (event->type() == QEvent::ShortcutOverride) {
//         qWarning() << "Action conflict" << event;
    }
    return false;
}

void DiscoverObject::setupActions()
{
    if (KAuthorized::authorizeAction(QStringLiteral("help_report_bug")) && !KAboutData::applicationData().bugAddress().isEmpty()) {
        auto mReportBugAction = KStandardAction::reportBug(this, &DiscoverObject::reportBug, this);
        m_collection[mReportBugAction->objectName()] = mReportBugAction;
    }

    if (KAuthorized::authorizeAction(QStringLiteral("help_about_app"))) {
        auto mAboutAppAction = KStandardAction::aboutApp(this, &DiscoverObject::aboutApplication, this);
        m_collection[mAboutAppAction->objectName()] = mAboutAppAction;
    }
}

QAction * DiscoverObject::action(const QString& name) const
{
    return m_collection.value(name);
}

QString DiscoverObject::iconName(const QIcon& icon)
{
    return icon.name();
}

void DiscoverObject::aboutApplication()
{
    static QPointer<QDialog> dialog;
    if (!dialog) {
        dialog = new KAboutApplicationDialog(KAboutData::applicationData(), nullptr);
        dialog->setAttribute(Qt::WA_DeleteOnClose);
    }
    dialog->show();
}

void DiscoverObject::reportBug()
{
    static QPointer<QDialog> dialog;
    if (!dialog) {
        dialog = new KBugReport(KAboutData::applicationData(), nullptr);
        dialog->setAttribute(Qt::WA_DeleteOnClose);
    }
    dialog->show();
}

void DiscoverObject::switchApplicationLanguage()
{
//     auto langDialog = new KSwitchLanguageDialog(nullptr);
//     connect(langDialog, SIGNAL(finished(int)), this, SLOT(dialogFinished()));
//     langDialog->show();
}

void DiscoverObject::setCompactMode(DiscoverObject::CompactMode mode)
{
    if (m_mode != mode) {
        m_mode = mode;
        Q_EMIT compactModeChanged(m_mode);
    }
}

class DiscoverTestExecutor : public QObject
{
public:
    DiscoverTestExecutor(QObject* rootObject, QQmlEngine* engine, const QUrl &url)
        : QObject(engine)
    {
        connect(engine, &QQmlEngine::quit, this, &DiscoverTestExecutor::finish, Qt::QueuedConnection);

        QQmlComponent* component = new QQmlComponent(engine, url, engine);
        m_testObject = component->create(engine->rootContext());

        if (!m_testObject) {
            qWarning() << "error loading test" << url << m_testObject << component->errors();
            Q_ASSERT(false);
        }

        m_testObject->setProperty("appRoot", QVariant::fromValue<QObject*>(rootObject));
        connect(engine, &QQmlEngine::warnings, this, &DiscoverTestExecutor::processWarnings);
    }

    void processWarnings(const QList<QQmlError> &warnings) {
        foreach(const QQmlError &warning, warnings) {
            if (warning.url().path().endsWith(QLatin1String("DiscoverTest.qml"))) {
                qWarning() << "Test failed!" << warnings;
                qGuiApp->exit(1);
            }
        }
        m_warnings << warnings;
    }

    void finish() {
        //The CI doesn't seem to have icons, remove when it's not an issue anymore
        m_warnings.erase(std::remove_if(m_warnings.begin(), m_warnings.end(), [](const QQmlError& err) -> bool {
            return err.description().contains(QLatin1String("QML Image: Failed to get image from provider: image://icon/"));
        }));

        if (m_warnings.isEmpty())
            qDebug() << "cool no warnings!";
        else
            qDebug() << "test finished succesfully despite" << m_warnings;
        qGuiApp->exit(m_warnings.count());
    }

private:
    QObject* m_testObject;
    QList<QQmlError> m_warnings;
};

void DiscoverObject::loadTest(const QUrl& url)
{
    new DiscoverTestExecutor(rootObject(), engine(), url);
}

QWindow* DiscoverObject::rootObject() const
{
    return qobject_cast<QWindow*>(m_engine->rootObjects().at(0));
}

void DiscoverObject::setRootObjectProperty(const char* name, const QVariant& value)
{
    auto ro = rootObject();
    if (!ro) {
        qWarning() << "please check your installation";
        return;
    }

    rootObject()->setProperty(name, value);
}

void DiscoverObject::showPassiveNotification(const QString& msg)
{
    QTimer::singleShot(100, this, [this, msg](){
        QMetaObject::invokeMethod(rootObject(), "showPassiveNotification", Qt::QueuedConnection, Q_ARG(QVariant, msg), Q_ARG(QVariant, {}), Q_ARG(QVariant, {}), Q_ARG(QVariant, {}));
    });
}

#include "DiscoverObject.moc"<|MERGE_RESOLUTION|>--- conflicted
+++ resolved
@@ -224,13 +224,8 @@
                 if (res.count() == 1) {
                     emit openApplicationInternal(res.first());
                 } else {
-<<<<<<< HEAD
-                    rootObject()->setProperty("defaultStartup", true);
+                    setRootObjectProperty("defaultStartup", true);
                     Q_EMIT openErrorPage(i18n("Couldn't open %1", url.toDisplayString()));
-=======
-                    setRootObjectProperty("defaultStartup", true);
-                    showPassiveNotification(i18n("Couldn't open %1", url.toDisplayString()));
->>>>>>> 938da4ec
                 }
             });
         }
