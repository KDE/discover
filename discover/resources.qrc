--- conflicted
+++ resolved
@@ -31,11 +31,7 @@
     <file>qml/Shadow.qml</file>
     <file>qml/DiscoverPopup.qml</file>
     <file>qml/AboutPage.qml</file>
-<<<<<<< HEAD
-    <file>qml/LinkLabel.qml</file>
     <file>qml/Feedback.qml</file>
-=======
->>>>>>> 9e081fb2
 
     <file>qml/navigation.js</file>
  </qresource>
